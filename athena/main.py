# coding=utf-8
# Copyright (C) 2019 ATHENA AUTHORS; Xiangang Li; Dongwei Jiang; Xiaoning Lei
# All rights reserved.
#
# Licensed under the Apache License, Version 2.0 (the "License");
# you may not use this file except in compliance with the License.
# You may obtain a copy of the License at
#
#     http://www.apache.org/licenses/LICENSE-2.0
#
# Unless required by applicable law or agreed to in writing, software
# distributed under the License is distributed on an "AS IS" BASIS,
# WITHOUT WARRANTIES OR CONDITIONS OF ANY KIND, either express or implied.
# See the License for the specific language governing permissions and
# limitations under the License.
# ==============================================================================
# Only support tensorflow 2.0
# pylint: disable=invalid-name, no-member, wildcard-import, unused-wildcard-import, redefined-outer-name
""" starting point for model training """
import sys
import json
import tensorflow as tf
from absl import logging
from athena import *

SUPPORTED_DATASET_BUILDER = {
    "speech_recognition_dataset": SpeechRecognitionDatasetBuilder,
    "speech_recognition_dataset_kaldiio": SpeechRecognitionDatasetKaldiIOBuilder,
    "speech_systhesis_dataset": SpeechSynthesisDatasetBuilder,
    "speech_dataset": SpeechDatasetBuilder,
    "speech_dataset_kaldiio": SpeechDatasetKaldiIOBuilder,
    "speaker_recognition_dataset": SpeakerRecognitionDatasetBuilder,
    "speaker_verification_dataset": SpeakerVerificationDatasetBuilder,
    "language_dataset": LanguageDatasetBuilder,
}

SUPPORTED_MODEL = {
    "deep_speech": DeepSpeechModel,
    "speech_transformer": SpeechTransformer,
    "speech_transformer2": SpeechTransformer2,
    "mtl_transformer_ctc": MtlTransformerCtc,
    "mpc": MaskedPredictCoding,
    "rnnlm": RNNLM,
    "translate_transformer": NeuralTranslateTransformer,
    "tacotron2": Tacotron2,
<<<<<<< HEAD
    "speaker_resnet": SpeakerResnet
=======
    "tts_transformer": TTSTransformer
>>>>>>> edca8a64
}

SUPPORTED_OPTIMIZER = {
    "warmup_adam": WarmUpAdam,
    "expdecay_adam": ExponentialDecayAdam
}

DEFAULT_CONFIGS = {
    "batch_size": 32,
    "num_epochs": 20,
    "sorta_epoch": 1,
    "ckpt": None,
    "summary_dir": None,
    "solver_gpu": [0],
    "solver_config": None,
    "model": "speech_transformer",
    "num_classes": None,
    "model_config": None,
    "pretrained_model": None,
    "optimizer": "warmup_adam",
    "optimizer_config": None,
    "num_data_threads": 1,
    "dataset_builder": "speech_recognition_dataset",
    "dev_dataset_builder": None,
    "trainset_config": None,
    "devset_config": None,
    "testset_config": None,
    "decode_config": None
}

def parse_config(config):
    """ parse config """
    p = register_and_parse_hparams(DEFAULT_CONFIGS, config, cls="main")
    logging.info("hparams: {}".format(p))
    return p

def build_model_from_jsonfile(jsonfile, pre_run=True):
    """ creates model using configurations in json, load from checkpoint
    if previous models exist in checkpoint dir
    """
    config = None
    with open(jsonfile) as file:
        config = json.load(file)
    p = parse_config(config)

    dataset_builder = SUPPORTED_DATASET_BUILDER[p.dataset_builder](p.trainset_config)
    if p.trainset_config is None and p.num_classes is None:
        raise ValueError("trainset_config and num_classes can not both be null")
    model = SUPPORTED_MODEL[p.model](
        data_descriptions=dataset_builder,
        config=p.model_config,
    )
    optimizer = SUPPORTED_OPTIMIZER[p.optimizer](p.optimizer_config)
    checkpointer = Checkpoint(
        checkpoint_directory=p.ckpt,
        model=model,
        optimizer=optimizer,
    )
    if pre_run or p.pretrained_model is not None:
        # pre_run for lazy initilize in keras
        solver = BaseSolver(
            model,
            optimizer,
            sample_signature=dataset_builder.sample_signature
        )
        dataset = dataset_builder.as_dataset(p.batch_size)
        solver.evaluate_step(model.prepare_samples(iter(dataset).next()))
    return p, model, optimizer, checkpointer


def train(jsonfile, Solver, rank_size=1, rank=0):
    """ entry point for model training, implements train loop

	:param jsonfile: json file to read configuration from
	:param Solver: an abstract class that implements high-level logic of train, evaluate, decode, etc
	:param rank_size: total number of workers, 1 if using single gpu
	:param rank: rank of current worker, 0 if using single gpu
	"""
    p, model, optimizer, checkpointer = build_model_from_jsonfile(jsonfile)
    epoch = int(checkpointer.save_counter)
    if p.pretrained_model is not None and epoch == 0:
        p2, pretrained_model, _, _ = build_model_from_jsonfile(p.pretrained_model)
        model.restore_from_pretrained_model(pretrained_model, p2.model)

    if rank == 0:
        set_default_summary_writer(p.summary_dir)

    # for cmvn
    trainset_builder = SUPPORTED_DATASET_BUILDER[p.dataset_builder](p.trainset_config)
    trainset_builder.compute_cmvn_if_necessary(rank == 0)
    trainset_builder.shard(rank_size, rank)

    if p.dev_dataset_builder is not None:
        devset_builder = p.dev_dataset_builder
    else:
        devset_builder = p.dataset_builder
    devset_builder = SUPPORTED_DATASET_BUILDER[devset_builder](p.devset_config)

    # train
    solver = Solver(
        model,
        optimizer,
        sample_signature=trainset_builder.sample_signature,
        eval_sample_signature=devset_builder.sample_signature,
        config=p.solver_config,
    )
    loss = 0.0
    metrics = {}
    while epoch < p.num_epochs:
        if rank == 0:
            logging.info(">>>>> start training in epoch %d" % epoch)
        if epoch >= p.sorta_epoch:
            trainset_builder.batch_wise_shuffle(p.batch_size)
        solver.train(trainset_builder.as_dataset(p.batch_size, p.num_data_threads))

        if rank == 0:
            logging.info(">>>>> start evaluate in epoch %d" % epoch)
        devset = devset_builder.as_dataset(p.batch_size, p.num_data_threads)
        loss, metrics = solver.evaluate(devset, epoch)

        if rank == 0:
            checkpointer(loss, metrics)

        epoch = epoch + 1


if __name__ == "__main__":
    logging.set_verbosity(logging.INFO)
    if len(sys.argv) < 2:
        logging.warning('Usage: python {} config_json_file'.format(sys.argv[0]))
        sys.exit()
    tf.random.set_seed(1)

    json_file = sys.argv[1]
    config = None
    with open(json_file) as f:
        config = json.load(f)
    p = parse_config(config)
    BaseSolver.initialize_devices(p.solver_gpu)
    train(json_file, BaseSolver, 1, 0)<|MERGE_RESOLUTION|>--- conflicted
+++ resolved
@@ -43,11 +43,8 @@
     "rnnlm": RNNLM,
     "translate_transformer": NeuralTranslateTransformer,
     "tacotron2": Tacotron2,
-<<<<<<< HEAD
+    "tts_transformer": TTSTransformer,
     "speaker_resnet": SpeakerResnet
-=======
-    "tts_transformer": TTSTransformer
->>>>>>> edca8a64
 }
 
 SUPPORTED_OPTIMIZER = {
