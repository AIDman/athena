# coding=utf-8
# Copyright (C) ATHENA AUTHORS
#
# Licensed under the Apache License, Version 2.0 (the "License");
# you may not use this file except in compliance with the License.
# You may obtain a copy of the License at
#
#     http://www.apache.org/licenses/LICENSE-2.0
#
# Unless required by applicable law or agreed to in writing, software
# distributed under the License is distributed on an "AS IS" BASIS,
# WITHOUT WARRANTIES OR CONDITIONS OF ANY KIND, either express or implied.
# See the License for the specific language governing permissions and
# limitations under the License.
# ==============================================================================
# Only support eager mode and TF>=2.0.0
# pylint: disable=too-few-public-methods
""" some losses """
import math
import tensorflow as tf
from .utils.misc import insert_eos_in_labels


class CTCLoss(tf.keras.losses.Loss):
    """ CTC LOSS
	CTC LOSS implemented with Tensorflow
    """

    def __init__(self, logits_time_major=False, blank_index=-1, name="CTCLoss"):
        super().__init__(name=name)
        self.logits_time_major = logits_time_major
        self.blank_index = blank_index
        self.need_logit_length = True

    def __call__(self, logits, samples, logit_length=None):
        assert logit_length is not None
        # use v2 ctc_loss
        ctc_loss = tf.nn.ctc_loss(
            labels=samples["output"],
            logits=logits,
            logit_length=logit_length,
            label_length=samples["output_length"],
            logits_time_major=self.logits_time_major,
            blank_index=self.blank_index,
        )
        return tf.reduce_mean(ctc_loss)


class Seq2SeqSparseCategoricalCrossentropy(tf.keras.losses.CategoricalCrossentropy):
    """ Seq2SeqSparseCategoricalCrossentropy LOSS
    CategoricalCrossentropy calculated at each character for each sequence in a batch
    """

    def __init__(self, num_classes, eos=-1, by_token=False, by_sequence=True,
                 from_logits=True, label_smoothing=0.0):
        super().__init__(from_logits=from_logits, label_smoothing=label_smoothing, reduction="none")
        self.by_token = by_token
        self.by_sequence = by_sequence
        self.num_classes = num_classes
        self.eos = num_classes + eos if eos < 0 else eos

    def __call__(self, logits, samples, logit_length=None):
        labels = insert_eos_in_labels(samples["output"], self.eos, samples["output_length"])
        mask = tf.math.logical_not(tf.math.equal(labels, 0))
        labels = tf.one_hot(indices=labels, depth=self.num_classes)
        seq_len = tf.shape(labels)[1]
        logits = logits[:, :seq_len, :]
        loss = self.call(labels, logits)
        mask = tf.cast(mask, dtype=loss.dtype)
        loss *= mask
        if self.by_token:
            return tf.divide(tf.reduce_sum(loss), tf.reduce_sum(mask))
        if self.by_sequence:
            loss = tf.reduce_sum(loss, axis=-1)
        return tf.reduce_mean(loss)


class MPCLoss(tf.keras.losses.Loss):
    """MPC LOSS
    L1 loss for each masked acoustic features in a batch
    """

    def __init__(self, name="MPCLoss"):
        super().__init__(name=name)

    def __call__(self, logits, samples, logit_length=None):
        target = samples["output"]
        shape = tf.shape(logits)
        target = tf.reshape(target, shape)
        loss = target - logits
        # mpc mask
        mask = tf.cast(tf.math.equal(tf.reshape(samples["input"], shape), 0), loss.dtype)
        loss *= mask
        # sequence length mask
        seq_mask = tf.sequence_mask(logit_length, shape[1], dtype=loss.dtype)
        seq_mask = tf.tile(seq_mask[:, :, tf.newaxis], [1, 1, shape[2]])
        loss *= seq_mask
        loss = tf.reduce_sum(tf.abs(loss, name="L1_loss"), axis=-1)
        loss = tf.reduce_mean(loss)
        return loss


class Tacotron2Loss(tf.keras.losses.Loss):
    """Tacotron2 Loss
    """

    def __init__(self, model, guided_attn_loss_function, regularization_weight=0.0,
                 l1_loss_weight=0.0, mask_decoder=False, pos_weight=1.0,
                 name="Tacotron2Loss"):
        super().__init__(name=name)
        self.model = model
        self.regularization_weight = regularization_weight
        self.l1_loss_weight = l1_loss_weight
        self.mask_decoder = mask_decoder
        self.guided_attn_loss_function = guided_attn_loss_function
        self.pos_weight = pos_weight

    def __call__(self, outputs, samples, logit_length=None):
        """
        Args:
            outputs: contain elements below:
                att_ws_stack: shape: [batch, y_steps, x_steps]
        """
        final_loss = {}
        before_outs, after_outs, logits_stack, att_ws_stack = outputs
        # perform masking for padded values
        output_length = samples["output_length"]
        output = samples["output"]
        y_steps = tf.shape(output)[1]
        batch = tf.shape(output)[0]
        feat_dim = tf.shape(output)[2]
        if self.mask_decoder:
            mask = tf.sequence_mask(
                output_length, y_steps, dtype=tf.float32
            )
            mask = tf.tile(tf.expand_dims(mask, axis=-1), [1, 1, feat_dim])
        else:
            mask = tf.ones_like(output)
        total_size = tf.cast(tf.reduce_sum(mask), dtype=tf.float32)
        if self.l1_loss_weight > 0:
            l1_loss = tf.abs(after_outs - output) + tf.abs(before_outs - output)
            l1_loss *= mask
            final_loss['l1_loss'] = tf.reduce_sum(l1_loss) / total_size * \
                                    self.l1_loss_weight
        mse_loss = tf.square(after_outs - output) + tf.square(before_outs - output)
        mse_loss *= mask

        indexes = tf.tile(tf.range(y_steps)[tf.newaxis, :], [batch, 1]) # [batch, y_steps]
        end_index = tf.tile((output_length - 1)[:, tf.newaxis], [1, y_steps])
        zeroes = tf.zeros_like(indexes, dtype=tf.float32)
        ones = tf.ones_like(indexes, dtype=tf.float32)
        labels = tf.where(end_index <= indexes, ones, zeroes) # [batch, y_steps]
        # bce_loss is used for stop token prediction
        bce_loss = tf.nn.weighted_cross_entropy_with_logits(labels=labels,
                                                            logits=logits_stack[:, :, 0],
                                                            pos_weight=self.pos_weight)
        bce_loss = bce_loss[:, :, tf.newaxis]
        bce_loss *= mask
        final_loss['mse_loss'] = tf.reduce_sum(mse_loss) / total_size
        final_loss['bce_loss'] = tf.reduce_sum(bce_loss) / total_size

<<<<<<< HEAD
        if self.guided_attn_loss_function is not None and \
                self.guided_attn_loss_function.guided_attn_weight > 0:
            final_loss['guided_attn_loss'] = self.guided_attn_loss_function(att_ws_stack, samples)
=======
        input_length = samples["input_length"]
        if self.guided_attn_weight > 0:
            reduction_output_length = (output_length - 1) // self.model.reduction_factor + 1
            # guided_attn_masks shape: [batch_size, reduction_y_steps, x_steps]
            attn_masks = self._create_attention_masks(input_length, reduction_output_length)
            # length_masks shape: [batch_size, reduction_y_steps, x_steps]
            length_masks = self._create_length_masks(input_length, reduction_output_length)
            att_ws_stack = tf.cast(att_ws_stack, dtype=tf.float32)
            losses = attn_masks * att_ws_stack
            losses *= length_masks
            loss = tf.reduce_sum(losses)
            total_size = tf.cast(tf.reduce_sum(length_masks), dtype=tf.float32)
            final_loss['guided_attn_loss'] = self.guided_attn_weight * loss / total_size
>>>>>>> d66446a9
        if self.regularization_weight > 0:
            computed_vars = [var for var in self.model.trainable_variables
                             if 'bias' not in var.name and \
                                'projection' not in var.name and \
                                'e_function' not in var.name and \
                                'embedding' not in var.name and \
                                'rnn' not in var.name and \
                                'zone_out' not in var.name]
            final_loss['regularization_loss'] = tf.add_n([tf.nn.l2_loss(v) for v in computed_vars]) * \
                          self.regularization_weight

        return final_loss


class GuidedAttentionLoss(tf.keras.losses.Loss):

    def __init__(self, guided_attn_weight, reduction_factor, attn_sigma=0.4,
                 name='GuidedAttentionLoss'):
        super().__init__(name=name)
        self.guided_attn_weight = guided_attn_weight
        self.reduction_factor = reduction_factor
        self.attn_sigma = attn_sigma

    def __call__(self, att_ws_stack, samples):
        output_length = samples["output_length"]
        input_length = samples["input_length"]
        reduction_output_length = (output_length - 1) // self.reduction_factor + 1
        # attn_masks shape: [batch_size, 1, reduction_y_steps, x_steps]
        attn_masks = self._create_attention_masks(input_length, reduction_output_length)
        # length_masks shape: [batch_size, 1, reduction_y_steps, x_steps]
        length_masks = self._create_length_masks(input_length, reduction_output_length)
        att_ws_stack = tf.cast(att_ws_stack, dtype=tf.float32)
        if len(tf.shape(att_ws_stack)) == 3:
            att_ws_stack = tf.expand_dims(att_ws_stack, axis=1)
        losses = attn_masks * att_ws_stack
        losses *= length_masks
        loss = tf.reduce_sum(losses)
        total_size = tf.cast(tf.reduce_sum(length_masks), dtype=tf.float32)
        return self.guided_attn_weight * loss / total_size

    def _create_attention_masks(self, input_length, output_length):
        """masks created by attention location

        Args:
            input_length: shape: [batch_size]
            output_length: shape: [batch_size]

        Returns:
            masks: shape: [batch_size, 1, y_steps, x_steps]
        """
        batch_size = tf.shape(input_length)[0]
        input_max_len = tf.reduce_max(input_length)
        output_max_len = tf.reduce_max(output_length)

        # grid_x shape: [output_max_len, input_max_len]
        grid_x, grid_y = tf.meshgrid(tf.range(output_max_len),
                                     tf.range(input_max_len),
                                     indexing='ij')

        grid_x = tf.tile(grid_x[tf.newaxis, :, :], [batch_size, 1, 1])
        grid_y = tf.tile(grid_y[tf.newaxis, :, :], [batch_size, 1, 1])
        input_length = input_length[:, tf.newaxis, tf.newaxis]
        output_length = output_length[:, tf.newaxis, tf.newaxis]
        # masks shape: [batch_size, y_steps, x_steps]
        masks = 1.0 - tf.math.exp(-(grid_y / input_length - grid_x / output_length) ** 2
                                 / (2 * (self.attn_sigma ** 2)))
        masks = tf.expand_dims(masks, axis=1)
        masks = tf.cast(masks, dtype=tf.float32)
        return masks

    def _create_length_masks(self, input_length, output_length):
        """masks created by input and output length

        Args:
            input_length: shape: [batch_size]
            output_length: shape: [batch_size]

        Returns:
            masks: shape: [batch_size, 1, output_length, input_length]

        Examples:
            output_length: [6, 8]
            input_length: [3, 5]
            masks:
               [[[1, 1, 1, 0, 0],
                 [1, 1, 1, 0, 0],
                 [1, 1, 1, 0, 0],
                 [1, 1, 1, 0, 0],
                 [1, 1, 1, 0, 0],
                 [1, 1, 1, 0, 0],
                 [0, 0, 0, 0, 0],
                 [0, 0, 0, 0, 0]],
                [[1, 1, 1, 1, 1],
                 [1, 1, 1, 1, 1],
                 [1, 1, 1, 1, 1],
                 [1, 1, 1, 1, 1],
                 [1, 1, 1, 1, 1],
                 [1, 1, 1, 1, 1],
                 [1, 1, 1, 1, 1],
                 [1, 1, 1, 1, 1]]]
        """
        input_max_len = tf.reduce_max(input_length)
        output_max_len = tf.reduce_max(output_length)
        # input_masks shape: [batch_size, max_input_length]
        input_masks = tf.sequence_mask(input_length)
        input_masks = tf.tile(tf.expand_dims(input_masks, 1), [1, output_max_len, 1])
        # output_masks shape: [batch_size, max_output_length]
        output_masks = tf.sequence_mask(output_length)
        output_masks = tf.tile(tf.expand_dims(output_masks, -1), [1, 1, input_max_len])
        masks = tf.math.logical_and(input_masks, output_masks)
        masks = tf.expand_dims(masks, axis=1)
        masks = tf.cast(masks, dtype=tf.float32)
        return masks


class GuidedMultiHeadAttentionLoss(GuidedAttentionLoss):
    """Guided multihead attention loss function module for multi head attention."""

    def __init__(self, guided_attn_weight, reduction_factor, attn_sigma=0.4, num_heads=2,
                 num_layers=2, name='GuidedMultiHeadAttentionLoss'):
        super().__init__(guided_attn_weight, reduction_factor, attn_sigma, name=name)
        self.num_heads = num_heads
        self.num_layers = num_layers

    def __call__(self, att_ws_stack, samples):
        # att_ws_layer: shape: [batch, head, y_steps, x_steps]
        total_loss = 0
        total_layers = len(att_ws_stack)
        for index, layer_index in enumerate(reversed(range(total_layers))):
            if index >= self.num_layers:
                break
            att_ws_layer = att_ws_stack[layer_index]
            total_loss += super().__call__(att_ws_layer[:, :self.num_heads], samples)
        return total_loss


class SoftmaxLoss(tf.keras.losses.Loss):
    """ Softmax Loss
        Similar to this implementation "https://github.com/clovaai/voxceleb_trainer"
    """
    def __init__(self, embedding_size, num_classes, name="SoftmaxLoss"):
        super().__init__(name=name)
        self.embedding_size = embedding_size
        self.num_classes = num_classes
        self.criterion = tf.nn.softmax_cross_entropy_with_logits
        self.dense = tf.keras.layers.Dense(
            num_classes,
            kernel_initializer=tf.compat.v1.truncated_normal_initializer(stddev=0.02),
            input_shape=(embedding_size,),
        )

    def __call__(self, inputs, labels):
        inputs = self.dense(inputs)
        label_onehot = tf.one_hot(labels, self.num_classes)
        loss = tf.reduce_mean(self.criterion(label_onehot, inputs))
        return loss


class AMSoftmaxLoss(tf.keras.losses.Loss):
    """ Additive Margin Softmax Loss
        Reference to paper "CosFace: Large Margin Cosine Loss for Deep Face Recognition"
                            and "In defence of metric learning for speaker recognition"
        Similar to this implementation "https://github.com/clovaai/voxceleb_trainer"
    """
    def __init__(self, embedding_size, num_classes, m=0.3, s=15, name="AMSoftmaxLoss"):
        super().__init__(name=name)
        self.embedding_size = embedding_size
        self.num_classes = num_classes
        self.m = m
        self.s = s
        initializer = tf.initializers.GlorotNormal()
        self.weight = tf.Variable(initializer(
                             shape=[embedding_size, num_classes], dtype=tf.float32),
                             name="AMSoftmaxLoss_weight")
        self.criterion = tf.nn.softmax_cross_entropy_with_logits

    def __call__(self, inputs, labels):
        assert tf.shape(inputs)[0] == tf.shape(labels)[0]
        assert tf.shape(inputs)[1] == self.embedding_size
        inputs_norm = tf.math.l2_normalize(inputs, axis=1)
        weight_norm = tf.math.l2_normalize(self.weight, axis=0)
        costh = tf.matmul(inputs_norm, weight_norm)

        label_onehot = tf.one_hot(labels, self.num_classes)
        costh_shape = tf.cast(tf.shape(costh), dtype=tf.int64)
        m_reshape = tf.constant(self.m, shape=costh_shape)
        delt_costh = tf.math.multiply(label_onehot, m_reshape)

        costh_m = costh - delt_costh
        costh_m_s = self.s * costh_m
        loss = tf.reduce_mean(self.criterion(label_onehot, costh_m_s))
        return loss


class AAMSoftmaxLoss(tf.keras.losses.Loss):
    """ Additive Angular Margin Softmax Loss
        Reference to paper "ArcFace: Additive Angular Margin Loss for Deep Face Recognition"
                            and "In defence of metric learning for speaker recognition"
        Similar to this implementation "https://github.com/clovaai/voxceleb_trainer"
    """
    def __init__(self, embedding_size, num_classes,
                 m=0.3, s=15, easy_margin=False, name="AAMSoftmaxLoss"):
        super().__init__(name=name)
        self.embedding_size = embedding_size
        self.num_classes = num_classes
        self.m = m
        self.s = s
        initializer = tf.initializers.GlorotNormal()
        self.weight = tf.Variable(initializer(
                             shape=[embedding_size, num_classes], dtype=tf.float32),
                             name="AMSoftmaxLoss_weight")
        self.criterion = tf.nn.softmax_cross_entropy_with_logits
        self.easy_margin = easy_margin
        self.cos_m = math.cos(self.m)
        self.sin_m = math.sin(self.m)

        # make the function cos(theta+m) monotonic decreasing while theta in [0°,180°]
        self.th = math.cos(math.pi - self.m)
        self.mm = math.sin(math.pi - self.m) * self.m

    def __call__(self, inputs, labels):
        inputs_norm = tf.math.l2_normalize(inputs, axis=1)
        weight_norm = tf.math.l2_normalize(self.weight, axis=0)
        cosine = tf.matmul(inputs_norm, weight_norm)
        sine = tf.clip_by_value(tf.math.sqrt(1.0 - tf.math.pow(cosine, 2)), 0, 1)
        phi = cosine * self.cos_m - sine * self.sin_m

        if self.easy_margin:
            phi = tf.where(cosine > 0, phi, cosine)
        else:
            phi = tf.where((cosine - self.th) > 0, phi, cosine - self.mm)

        label_onehot = tf.one_hot(labels, self.num_classes)
        output = (label_onehot * phi) + ((1.0 - label_onehot) * cosine)
        output = output * self.s
        loss = tf.reduce_mean(self.criterion(label_onehot, output))
        return loss


class ProtoLoss(tf.keras.losses.Loss):
    """ Prototypical Loss
        Reference to paper "Prototypical Networks for Few-shot Learning"
                            and "In defence of metric learning for speaker recognition"
        Similar to this implementation "https://github.com/clovaai/voxceleb_trainer"
    """
    def __init__(self, name="ProtoLoss"):
        super().__init__(name=name)
        self.criterion = tf.nn.softmax_cross_entropy_with_logits

    def __call__(self, inputs, labels=None):
        """
            Args:
                inputs: [batch_size, num_speaker_utts, embedding_size]
                labels: [batch_size]
        """
        out_anchor = tf.math.reduce_mean(inputs[:, 1:, :], axis=1)
        out_positive = inputs[:, 0, :]
        step_size = tf.shape(out_anchor)[0]

        out_positive_reshape = tf.tile(tf.expand_dims(out_positive, -1), [1, 1, step_size])
        out_anchor_reshape = tf.transpose(tf.tile(
                             tf.expand_dims(out_anchor, -1), [1, 1, step_size]), [2, 1, 0])

        distance = -tf.reduce_sum(tf.math.squared_difference(
                                  out_positive_reshape, out_anchor_reshape), axis=1)
        label = tf.one_hot(tf.range(step_size), step_size)
        loss = tf.reduce_mean(self.criterion(label, distance))
        return loss


class AngleProtoLoss(tf.keras.losses.Loss):
    """ Angular Prototypical Loss
        Reference to paper "In defence of metric learning for speaker recognition"
        Similar to this implementation "https://github.com/clovaai/voxceleb_trainer"
    """
    def __init__(self, init_w=10.0, init_b=-5.0, name="AngleProtoLoss"):
        super().__init__(name=name)
        self.weight = tf.Variable(initial_value=init_w)
        self.bias = tf.Variable(initial_value=init_b)
        self.criterion = tf.nn.softmax_cross_entropy_with_logits
        self.cosine_similarity = tf.keras.losses.cosine_similarity

    def __call__(self, inputs, labels=None):
        """
             Args:
                inputs: [batch_size, num_speaker_utts, embedding_size]
                labels: [batch_size]
        """
        out_anchor = tf.math.reduce_mean(inputs[:, 1:, :], axis=1)
        out_positive = inputs[:, 0, :]
        step_size = tf.shape(out_anchor)[0]

        out_positive_reshape = tf.tile(tf.expand_dims(out_positive, -1), [1, 1, step_size])
        out_anchor_reshape = tf.transpose(tf.tile(
                             tf.expand_dims(out_anchor, -1), [1, 1, step_size]), [2, 1, 0])
        cosine = -self.cosine_similarity(out_positive_reshape, out_anchor_reshape, axis=1)
        self.weight = tf.clip_by_value(self.weight, tf.constant(1e-6), tf.float32.max)
        cosine_w_b = self.weight * cosine + self.bias

        labels = tf.one_hot(tf.range(step_size), step_size)
        loss = tf.reduce_mean(self.criterion(labels, cosine_w_b))
        return loss


class GE2ELoss(tf.keras.losses.Loss):
    """ Generalized End-to-end Loss
        Reference to paper "Generalized End-to-end Loss for Speaker Verification"
                            and "In defence of metric learning for speaker recognition"
        Similar to this implementation "https://github.com/clovaai/voxceleb_trainer"
    """
    def __init__(self, init_w=10.0, init_b=-5.0, name="GE2ELoss"):
        super().__init__(name=name)
        self.weight = tf.Variable(initial_value=init_w)
        self.bias = tf.Variable(initial_value=init_b)
        self.criterion = tf.nn.softmax_cross_entropy_with_logits
        self.cosine_similarity = tf.keras.losses.cosine_similarity

    def __call__(self, inputs, labels=None):
        """
             Args:
                inputs: [batch_size, num_speaker_utts, embedding_size]
                labels: [batch_size]
        """
        step_size = tf.shape(inputs)[0]
        num_speaker_utts = tf.shape(inputs)[1]
        centroids = tf.math.reduce_mean(inputs, axis=1)
        cosine_all = tf.TensorArray(tf.float32, size=0, dynamic_size=True)

        for utt in range(0, num_speaker_utts):
            index = [*range(0, num_speaker_utts)]
            index.remove(utt)
            out_positive = inputs[:, utt, :]
            out_anchor = tf.math.reduce_mean(tf.gather(inputs, tf.constant(index), axis=1), axis=1)

            out_positive_reshape = tf.tile(tf.expand_dims(out_positive, -1), [1, 1, step_size])
            centroids_reshape = tf.transpose(tf.tile(
                                tf.expand_dims(centroids, -1), [1, 1, step_size]), [2, 1, 0])

            cosine_diag = -self.cosine_similarity(out_positive, out_anchor, axis=1)
            cosine = -self.cosine_similarity(out_positive_reshape, centroids_reshape, axis=1)

            cosine_update = tf.linalg.set_diag(cosine, cosine_diag)
            cosine_all.write(utt,
                            tf.clip_by_value(cosine_update, tf.constant(1e-6), tf.float32.max))

        self.weight = tf.clip_by_value(self.weight, tf.constant(1e-6), tf.float32.max)
        cosine_stack = tf.transpose(cosine_all.stack(), perm=[1, 0, 2])
        cosine_w_b = self.weight * cosine_stack + self.bias
        cosine_w_b_reshape = tf.reshape(cosine_w_b, [-1, step_size])

        labels_repeat = tf.reshape(tf.tile(tf.expand_dims(tf.range(step_size), -1),
                                           [1, num_speaker_utts]), [-1])
        labels_onehot = tf.one_hot(labels_repeat, step_size)
        loss = tf.reduce_mean(self.criterion(labels_onehot, cosine_w_b_reshape))
        return loss<|MERGE_RESOLUTION|>--- conflicted
+++ resolved
@@ -158,26 +158,9 @@
         bce_loss *= mask
         final_loss['mse_loss'] = tf.reduce_sum(mse_loss) / total_size
         final_loss['bce_loss'] = tf.reduce_sum(bce_loss) / total_size
-
-<<<<<<< HEAD
         if self.guided_attn_loss_function is not None and \
                 self.guided_attn_loss_function.guided_attn_weight > 0:
             final_loss['guided_attn_loss'] = self.guided_attn_loss_function(att_ws_stack, samples)
-=======
-        input_length = samples["input_length"]
-        if self.guided_attn_weight > 0:
-            reduction_output_length = (output_length - 1) // self.model.reduction_factor + 1
-            # guided_attn_masks shape: [batch_size, reduction_y_steps, x_steps]
-            attn_masks = self._create_attention_masks(input_length, reduction_output_length)
-            # length_masks shape: [batch_size, reduction_y_steps, x_steps]
-            length_masks = self._create_length_masks(input_length, reduction_output_length)
-            att_ws_stack = tf.cast(att_ws_stack, dtype=tf.float32)
-            losses = attn_masks * att_ws_stack
-            losses *= length_masks
-            loss = tf.reduce_sum(losses)
-            total_size = tf.cast(tf.reduce_sum(length_masks), dtype=tf.float32)
-            final_loss['guided_attn_loss'] = self.guided_attn_weight * loss / total_size
->>>>>>> d66446a9
         if self.regularization_weight > 0:
             computed_vars = [var for var in self.model.trainable_variables
                              if 'bias' not in var.name and \
