# coding=utf-8
# Copyright (C) 2019 ATHENA AUTHORS; Xiangang Li
#
# Licensed under the Apache License, Version 2.0 (the "License");
# you may not use this file except in compliance with the License.
# You may obtain a copy of the License at
#
#     http://www.apache.org/licenses/LICENSE-2.0
#
# Unless required by applicable law or agreed to in writing, software
# distributed under the License is distributed on an "AS IS" BASIS,
# WITHOUT WARRANTIES OR CONDITIONS OF ANY KIND, either express or implied.
# See the License for the specific language governing permissions and
# limitations under the License.
# ==============================================================================
# pylint: disable=no-member, invalid-name
""" audio dataset """
from absl import logging
import tensorflow as tf
import tqdm
from ..text_featurizer import TextFeaturizer
from .base import BaseDatasetBuilder

class LanguageDatasetBuilder(BaseDatasetBuilder):
    """LanguageDatasetBuilder
    """
    default_config = {
        "input_text_config": None,
        "output_text_config": None,
        "input_length_range": [1, 1000],
        "output_length_range": [1, 1000],
        "data_csv": None
    }
    def __init__(self, config=None):
        super().__init__(config=config)
        self.input_text_featurizer = TextFeaturizer(self.hparams.input_text_config)
        self.output_text_featurizer = TextFeaturizer(self.hparams.output_text_config)
        if self.hparams.data_csv is not None:
            self.preprocess_data(self.hparams.data_csv)

<<<<<<< HEAD
    def load_csv(self, file_path):
        """load csv file
        """
=======
    def preprocess_data(self, file_path):
        """ load csv file """
>>>>>>> e9bb7f23
        logging.info("Loading data from {}".format(file_path))
        with open(file_path, "r", encoding="utf-8") as file:
            lines = file.read().splitlines()
        lines = lines[1:]
        lines = [line.split("\t") for line in lines]
        entries = [tuple(line) for line in lines]
        input_transcripts, output_transcripts = zip(*entries)
        if self.input_text_featurizer.model_type == "text":
            self.input_text_featurizer.load_model(input_transcripts)
        if self.output_text_featurizer.model_type == "text":
            self.output_text_featurizer.load_model(output_transcripts)
        self.entries = []
        entries = tqdm.tqdm(entries)
        for input_transcript, output_transcript in entries:
            input_labels = self.input_text_featurizer.encode(input_transcript)
            output_labels = self.output_text_featurizer.encode(output_transcript)
            input_length = len(input_labels)
            output_length = len(output_labels)
            if input_length not in range(self.hparams.input_length_range[0],
                self.hparams.input_length_range[1]):
                continue
            if output_length not in range(self.hparams.output_length_range[0],
                self.hparams.output_length_range[1]):
                continue
            self.entries.append(tuple(
                [input_labels, input_length, output_labels, output_length]))

        self.entries.sort(key=lambda item: float(item[1]))

        return self

    def __getitem__(self, index):
        """get a sample

        Args:
            index (int): index of the entries

        Returns:
            dict: sample::

            {
                "input": input_labels,
                "input_length": input_length,
                "output": output_labels,
                "output_length": output_length,
            }
        """
        input_labels, input_length, output_labels, output_length = self.entries[index]

        return {
            "input": input_labels,
            "input_length": input_length,
            "output": output_labels,
            "output_length": output_length,
        }

<<<<<<< HEAD
    def __len__(self):
        """return the number of data samples
        """
        return len(self.entries)

=======
>>>>>>> e9bb7f23
    @property
    def num_class(self):
        """:obj:`@property`

        Returns:
            int: the max_index of the vocabulary
        """
        return len(self.output_text_featurizer)

    @property
    def input_vocab_size(self):
        """:obj:`@property`

        Returns:
            int: the input vocab size
        """
        return len(self.input_text_featurizer)

    @property
    def sample_type(self):
        """:obj:`@property`

        Returns:
            dict: sample_type of the dataset::

            {
                "input": tf.int32,
                "input_length": tf.int32,
                "output": tf.int32,
                "output_length": tf.int32,
            }
        """
        return {
            "input": tf.int32,
            "input_length": tf.int32,
            "output": tf.int32,
            "output_length": tf.int32,
        }

    @property
    def sample_shape(self):
        """:obj:`@property`

        Returns:
            dict: sample_shape of the dataset::

            {
                "input": tf.TensorShape([None]),
                "input_length": tf.TensorShape([]),
                "output": tf.TensorShape([None]),
                "output_length": tf.TensorShape([]),
            }
        """
        return {
            "input": tf.TensorShape([None]),
            "input_length": tf.TensorShape([]),
            "output": tf.TensorShape([None]),
            "output_length": tf.TensorShape([]),
        }

    @property
    def sample_signature(self):
        """:obj:`@property`

        Returns:
            dict: sample_signature of the dataset::

            {
                "input": tf.TensorSpec(shape=(None, None), dtype=tf.int32),
                "input_length": tf.TensorSpec(shape=([None]), dtype=tf.int32),
                "output": tf.TensorSpec(shape=(None, None), dtype=tf.int32),
                "output_length": tf.TensorSpec(shape=([None]), dtype=tf.int32),
            }
        """
        return (
            {
                "input": tf.TensorSpec(shape=(None, None), dtype=tf.int32),
                "input_length": tf.TensorSpec(shape=([None]), dtype=tf.int32),
                "output": tf.TensorSpec(shape=(None, None), dtype=tf.int32),
                "output_length": tf.TensorSpec(shape=([None]), dtype=tf.int32),
            },
        )<|MERGE_RESOLUTION|>--- conflicted
+++ resolved
@@ -38,14 +38,8 @@
         if self.hparams.data_csv is not None:
             self.preprocess_data(self.hparams.data_csv)
 
-<<<<<<< HEAD
-    def load_csv(self, file_path):
-        """load csv file
-        """
-=======
     def preprocess_data(self, file_path):
         """ load csv file """
->>>>>>> e9bb7f23
         logging.info("Loading data from {}".format(file_path))
         with open(file_path, "r", encoding="utf-8") as file:
             lines = file.read().splitlines()
@@ -102,14 +96,6 @@
             "output_length": output_length,
         }
 
-<<<<<<< HEAD
-    def __len__(self):
-        """return the number of data samples
-        """
-        return len(self.entries)
-
-=======
->>>>>>> e9bb7f23
     @property
     def num_class(self):
         """:obj:`@property`
