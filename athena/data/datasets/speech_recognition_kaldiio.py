--- conflicted
+++ resolved
@@ -24,31 +24,8 @@
 from .speech_recognition import SpeechRecognitionDatasetBuilder
 
 
-<<<<<<< HEAD
-class SpeechRecognitionDatasetKaldiIOBuilder(BaseDatasetBuilder):
+class SpeechRecognitionDatasetKaldiIOBuilder(SpeechRecognitionDatasetBuilder):
     """SpeechRecognitionDatasetKaldiIOBuilder
-=======
-class SpeechRecognitionDatasetKaldiIOBuilder(SpeechRecognitionDatasetBuilder):
-    """ SpeechRecognitionDatasetKaldiIOBuilder
-
-    Args:
-        for __init__(self, config=None)
-
-    Config::
-        audio_config: the config file for feature extractor, default={'type':'Fbank'}
-        vocab_file: the vocab file, default='data/utils/ch-en.vocab'
-
-    Interfaces::
-        __len__(self): return the number of data samples
-        num_class(self): return the max_index of the vocabulary + 1
-        @property:
-          sample_shape:
-            {"input": tf.TensorShape([None, self.audio_featurizer.dim,
-                                  self.audio_featurizer.num_channels]),
-             "input_length": tf.TensorShape([1]),
-             "output_length": tf.TensorShape([1]),
-             "output": tf.TensorShape([None])}
->>>>>>> e9bb7f23
     """
     default_config = {
         "audio_config": {"type": "Fbank"},
@@ -127,112 +104,6 @@
             "output": label,
         }
 
-<<<<<<< HEAD
-    def __len__(self):
-        """ return the number of data samples """
-        return len(self.entries)
-
-    @property
-    def num_class(self):
-        """ return the max_index of the vocabulary + 1"""
-        return len(self.text_featurizer)
-
-    @property
-    def speaker_list(self):
-        """ return the speaker list """
-        return self.speakers
-
-    @property
-    def audio_featurizer_func(self):
-        """ return the audio_featurizer function """
-        return self.audio_featurizer
-
-    @property
-    def sample_type(self):
-        return {
-            "input": tf.float32,
-            "input_length": tf.int32,
-            "output_length": tf.int32,
-            "output": tf.int32,
-        }
-
-    @property
-    def sample_shape(self):
-        dim = self.audio_featurizer.dim
-        nc = self.audio_featurizer.num_channels
-        return {
-            "input": tf.TensorShape([None, dim, nc]),
-            "input_length": tf.TensorShape([]),
-            "output_length": tf.TensorShape([]),
-            "output": tf.TensorShape([None]),
-        }
-
-    @property
-    def sample_signature(self):
-        dim = self.audio_featurizer.dim
-        nc = self.audio_featurizer.num_channels
-        return (
-            {
-                "input": tf.TensorSpec(shape=(None, None, dim, nc), dtype=tf.float32),
-                "input_length": tf.TensorSpec(shape=(None), dtype=tf.int32),
-                "output_length": tf.TensorSpec(shape=(None), dtype=tf.int32),
-                "output": tf.TensorSpec(shape=(None, None), dtype=tf.int32),
-            },
-        )
-
-    def filter_sample_by_unk(self):
-        """filter samples which contain unk
-        """
-        if self.hparams.remove_unk is False:
-            return self
-        filter_entries = []
-        unk = self.text_featurizer.unk_index
-        if unk == -1:
-            return self
-        for items in self.entries:
-            if unk not in self.kaldi_io_labels[items[0]]:
-                filter_entries.append(items)
-        self.entries = filter_entries
-        return self
-
-    def filter_sample_by_input_length(self):
-        """filter samples by input length
-
-        The length of filterd samples will be in [min_length, max_length)
-
-        Returns:
-            entries: a filtered list of tuples
-            (wav_filename, wav_len, transcripts, speed, speaker)
-        """
-        min_len = self.hparams.input_length_range[0]
-        max_len = self.hparams.input_length_range[1]
-        filter_entries = []
-        for items in self.entries:
-            if self.kaldi_io_feats[items[0]].shape[0] in range(min_len, max_len):
-                filter_entries.append(items)
-        self.entries = filter_entries
-        return self
-
-    def filter_sample_by_output_length(self):
-        """filter samples by output length
-
-        The length of filterd samples will be in [min_length, max_length)
-
-        Returns:
-            entries: a filtered list of tuples
-            (wav_filename, wav_len, transcripts, speed, speaker)
-        """
-        min_len = self.hparams.output_length_range[0]
-        max_len = self.hparams.output_length_range[1]
-        filter_entries = []
-        for items in self.entries:
-            if self.kaldi_io_labels[items[0]].shape[0] in range(min_len, max_len):
-                filter_entries.append(items)
-        self.entries = filter_entries
-        return self
-
-=======
->>>>>>> e9bb7f23
     def compute_cmvn_if_necessary(self, is_necessary=True):
         """ compute cmvn file
         """
