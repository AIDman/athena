# coding=utf-8
# Copyright (C) ATHENA AUTHORS
# All rights reserved.
#
# Licensed under the Apache License, Version 2.0 (the "License");
# you may not use this file except in compliance with the License.
# You may obtain a copy of the License at
#
#     http://www.apache.org/licenses/LICENSE-2.0
#
# Unless required by applicable law or agreed to in writing, software
# distributed under the License is distributed on an "AS IS" BASIS,
# WITHOUT WARRANTIES OR CONDITIONS OF ANY KIND, either express or implied.
# See the License for the specific language governing permissions and
# limitations under the License.
# ==============================================================================
# pylint: disable=missing-function-docstring, invalid-name
""" misc """
import os
import wave
import tensorflow as tf
from absl import logging
import numpy as np


def mask_index_from_labels(labels, index):
    mask = tf.math.logical_not(tf.math.equal(labels, index))
    mask = tf.cast(mask, dtype=labels.dtype)
    return labels * mask


def insert_sos_in_labels(labels, sos):
    sos = tf.ones([tf.shape(labels)[0], 1], dtype=labels.dtype) * sos
    return tf.concat([sos, labels], axis=-1)


def remove_eos_in_labels(input_labels, labels_length):
    """ remove eos in labels, batch size should be larger than 1
    assuming 0 as the padding and the last one is the eos
    """
    labels = input_labels[:, :-1]
    length = labels_length - 1
    max_length = tf.shape(labels)[1]
    mask = tf.sequence_mask(length, max_length, dtype=labels.dtype)
    labels = labels * mask
    labels.set_shape([None, None])
    return labels


def insert_eos_in_labels(input_labels, eos, labels_length):
    """ insert eos in labels, batch size should be larger than 1
    assuming 0 as the padding,
    """
    zero = tf.zeros([tf.shape(input_labels)[0], 1], dtype=input_labels.dtype)
    labels = tf.concat([input_labels, zero], axis=-1)
    labels += tf.one_hot(labels_length, tf.shape(labels)[1], dtype=labels.dtype) * eos
    return labels


def generate_square_subsequent_mask(size):
    """  Generate a square mask for the sequence. The masked positions are filled with float(1.0).
      Unmasked positions are filled with float(0.0).
    """
    mask = 1 - tf.linalg.band_part(tf.ones((size, size)), -1, 0)
    return mask


<<<<<<< HEAD
def create_multihead_mask(x, x_length, y, reverse=False):
    r""" Generate a square mask for the sequence for mult-head attention.
        The masked positions are filled with float(1.0).
        Unmasked positions are filled with float(0.0).
    """
    x_mask, y_mask = None, None
    if x is not None:
        x_mask = 1.0 - tf.sequence_mask(
            x_length, tf.shape(x)[1], dtype=tf.float32
        )
        x_mask = x_mask[:, tf.newaxis, tf.newaxis, :]
        if reverse:
            look_ahead_mask = generate_square_subsequent_mask(tf.shape(x)[1])
            x_mask = tf.maximum(x_mask, look_ahead_mask)
        x_mask.set_shape([None, None, None, None])
    if y is not None:
        y_mask = tf.cast(tf.math.equal(y, 0), tf.float32)
        y_mask = y_mask[:, tf.newaxis, tf.newaxis, :]
        if not reverse:
            look_ahead_mask = generate_square_subsequent_mask(tf.shape(y)[1])
            y_mask = tf.maximum(y_mask, look_ahead_mask)
        y_mask.set_shape([None, None, None, None])
    return x_mask, y_mask
=======
def gated_linear_layer(inputs, gates, name=None):
    h1_glu = tf.keras.layers.multiply(inputs=[inputs, tf.sigmoid(gates)], name=name)
    return h1_glu
>>>>>>> d3957b79


def validate_seqs(seqs, eos):
    """  Discard end symbol and elements after end symbol
    Args:
      seqs: tf.Tensor shape=(batch_size, seq_length)
    Returns:
      validated_preds: tf.SparseTensor
    """
    eos = tf.cast(eos, tf.int64)
    if tf.shape(seqs)[1] == 0:
        validated_preds = tf.zeros([tf.shape(seqs)[0], 1], dtype=tf.int64)
    else:
        if eos != 0:
            indexes = tf.TensorArray(tf.bool, size=0, dynamic_size=True)
            a = tf.not_equal(eos, seqs)
            res = a[:, 0]
            indexes = indexes.write(0, res)
            for i in tf.range(1, tf.shape(a)[1]):
                res = tf.logical_and(res, a[:, i])
                indexes = indexes.write(i, res)
            res = tf.transpose(indexes.stack(), [1, 0])
            validated_preds = tf.where(tf.logical_not(res), tf.zeros_like(seqs), seqs)
        else:
            validated_preds = tf.where(tf.equal(eos, seqs), tf.zeros_like(seqs), seqs)
    validated_preds = tf.sparse.from_dense(validated_preds)
    counter = tf.cast(tf.shape(validated_preds.values)[0], tf.float32)
    return validated_preds, counter


def get_wave_file_length(wave_file):
    """  get the wave file length(duration) in ms

    :param wave_file: the path of wave file
    :return: the length(ms) of the wave file
    """
    if not os.path.exists(wave_file):
        logging.warning("Wave file {} does not exist!".format(wave_file))
        return 0
    with wave.open(wave_file) as wav_file:
        wav_frames = wav_file.getnframes()
        wav_frame_rate = wav_file.getframerate()
        wav_length = int(wav_frames / wav_frame_rate * 1000)  # get wave duration in ms
    return wav_length


def splice_numpy(x, context):
    """
    Splice a tensor along the last dimension with context.
    e.g.:
    t = [[[1, 2, 3],
        [4, 5, 6],
        [7, 8, 9]]]
    splice_tensor(t, [0, 1]) =
      [[[1, 2, 3, 4, 5, 6],
        [4, 5, 6, 7, 8, 9],
        [7, 8, 9, 7, 8, 9]]]

    Args:
        tensor: a tf.Tensor with shape (B, T, D) a.k.a. (N, H, W)
        context: a list of context offsets

    Returns:
        spliced tensor with shape (..., D * len(context))
    """
    # numpy can speed up 10%
    x = x.numpy()
    input_shape = np.shape(x)
    B, T = input_shape[0], input_shape[1]
    context_len = len(context)
    left_boundary = -1 * min(context) if min(context) < 0 else 0
    right_boundary = max(context) if max(context) > 0 else 0
    sample_range = ([0] * left_boundary + [i for i in range(T)] + [T - 1] * right_boundary)
    array = []
    for idx in range(context_len):
        pos = context[idx]
        if pos < 0:
            pos = len(sample_range) - T - max(context) + pos
        sliced = x[:, sample_range[pos : pos + T], :]
        array += [sliced]
    spliced = np.concatenate([i[:, :, np.newaxis, :] for i in array], axis=2)
    spliced = np.reshape(spliced, (B, T, -1))
    return tf.convert_to_tensor(spliced)

def set_default_summary_writer(summary_directory=None):
    if summary_directory is None:
        summary_directory = os.path.join(os.path.expanduser("~"), ".athena")
        summary_directory = os.path.join(summary_directory, "event")
    writer = tf.summary.create_file_writer(summary_directory)
    writer.set_as_default()

def tensor_shape(tensor):
    """  Return a list with tensor shape. For each dimension,
         use tensor.get_shape() first. If not available, use tf.shape().
    """
    if tensor.get_shape().dims is None:
        return tf.shape(tensor)
    shape_value = tensor.get_shape().as_list()
    shape_tensor = tf.shape(tensor)
    ret = [shape_tensor[idx]
        if shape_value[idx] is None
        else shape_value[idx]
        for idx in range(len(shape_value))]
    return ret<|MERGE_RESOLUTION|>--- conflicted
+++ resolved
@@ -65,7 +65,6 @@
     return mask
 
 
-<<<<<<< HEAD
 def create_multihead_mask(x, x_length, y, reverse=False):
     r""" Generate a square mask for the sequence for mult-head attention.
         The masked positions are filled with float(1.0).
@@ -89,11 +88,11 @@
             y_mask = tf.maximum(y_mask, look_ahead_mask)
         y_mask.set_shape([None, None, None, None])
     return x_mask, y_mask
-=======
+
+
 def gated_linear_layer(inputs, gates, name=None):
     h1_glu = tf.keras.layers.multiply(inputs=[inputs, tf.sigmoid(gates)], name=name)
     return h1_glu
->>>>>>> d3957b79
 
 
 def validate_seqs(seqs, eos):
