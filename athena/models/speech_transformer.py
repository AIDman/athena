# coding=utf-8
# Copyright (C) 2019 ATHENA AUTHORS; Xiangang Li; Dongwei Jiang; Xiaoning Lei
# All rights reserved.
#
# Licensed under the Apache License, Version 2.0 (the "License");
# you may not use this file except in compliance with the License.
# You may obtain a copy of the License at
#
#     http://www.apache.org/licenses/LICENSE-2.0
#
# Unless required by applicable law or agreed to in writing, software
# distributed under the License is distributed on an "AS IS" BASIS,
# WITHOUT WARRANTIES OR CONDITIONS OF ANY KIND, either express or implied.
# See the License for the specific language governing permissions and
# limitations under the License.
# ==============================================================================
# Only support eager mode
# pylint: disable=no-member, invalid-name, relative-beyond-top-level
# pylint: disable=too-many-locals, too-many-statements, too-many-arguments, too-many-instance-attributes

""" speech transformer implementation"""

from absl import logging
import tensorflow as tf
from .base import BaseModel
from ..loss import Seq2SeqSparseCategoricalCrossentropy
from ..metrics import Seq2SeqSparseCategoricalAccuracy
from ..utils.misc import generate_square_subsequent_mask, insert_sos_in_labels
from ..layers.commons import PositionalEncoding
from ..layers.transformer import Transformer
from ..utils.hparam import register_and_parse_hparams


class SpeechTransformer(BaseModel):
    """ Standard implementation of a SpeechTransformer. Model mainly consists of three parts:
    the x_net for input preparation, the y_net for output preparation and the transformer itself
    """
    default_config = {
        "return_encoder_output": False,
        "num_filters": 512,
        "d_model": 512,
        "num_heads": 8,
        "num_encoder_layers": 12,
        "num_decoder_layers": 6,
        "dff": 1280,
        "rate": 0.1,
        "schedual_sampling_rate": 0.9,
        "label_smoothing_rate": 0.0,
        "unidirectional": False,
        "look_ahead": 0
    }

    def __init__(self, data_descriptions, config=None):
        super().__init__()
        self.hparams = register_and_parse_hparams(self.default_config, config, cls=self.__class__)

        self.num_class = data_descriptions.num_class + 1
        self.sos = self.num_class - 1
        self.eos = self.num_class - 1
        ls_rate = self.hparams.label_smoothing_rate
        self.loss_function = Seq2SeqSparseCategoricalCrossentropy(
            num_classes=self.num_class, eos=self.eos, label_smoothing=ls_rate
        )
        self.metric = Seq2SeqSparseCategoricalAccuracy(eos=self.eos, name="Accuracy")

        # for deployment
        self.data_descriptions = data_descriptions
        self.deploy_encoder = None
        self.deploy_decoder = None

        # for the x_net
        num_filters = self.hparams.num_filters
        d_model = self.hparams.d_model
        layers = tf.keras.layers
        input_features = layers.Input(shape=data_descriptions.sample_shape["input"], dtype=tf.float32)
        inner = layers.Conv2D(
            filters=num_filters,
            kernel_size=(3, 3),
            strides=(2, 2),
            padding="same",
            use_bias=False,
            data_format="channels_last",
        )(input_features)
        inner = layers.BatchNormalization()(inner)
        inner = tf.nn.relu6(inner)
        inner = layers.Conv2D(
            filters=num_filters,
            kernel_size=(3, 3),
            strides=(2, 2),
            padding="same",
            use_bias=False,
            data_format="channels_last",
        )(inner)
        inner = layers.BatchNormalization()(inner)

        inner = tf.nn.relu6(inner)
        _, _, dim, channels = inner.get_shape().as_list()
        output_dim = dim * channels
        inner = layers.Reshape((-1, output_dim))(inner)

        inner = layers.Dense(d_model, activation=tf.nn.relu6)(inner)
        inner = PositionalEncoding(d_model, scale=False)(inner)
        inner = layers.Dropout(self.hparams.rate)(inner)  # self.hparams.rate
        self.x_net = tf.keras.Model(inputs=input_features, outputs=inner, name="x_net")
        print(self.x_net.summary())

        # y_net for target
        input_labels = layers.Input(shape=data_descriptions.sample_shape["output"], dtype=tf.int32)
        inner = layers.Embedding(self.num_class, d_model)(input_labels)
        inner = PositionalEncoding(d_model, scale=True)(inner)
        inner = layers.Dropout(self.hparams.rate)(inner)
        self.y_net = tf.keras.Model(inputs=input_labels, outputs=inner, name="y_net")
        print(self.y_net.summary())

        # transformer layer
        self.transformer = Transformer(
            self.hparams.d_model,
            self.hparams.num_heads,
            self.hparams.num_encoder_layers,
            self.hparams.num_decoder_layers,
            self.hparams.dff,
            self.hparams.rate,
            unidirectional=self.hparams.unidirectional,
            look_ahead=self.hparams.look_ahead
        )

        # last layer for output
        self.final_layer = layers.Dense(self.num_class, input_shape=(d_model,))

        # some temp function
        self.random_num = tf.random_uniform_initializer(0, 1)

    def call(self, samples, training: bool = None):
        x0 = samples["input"]
        y0 = insert_sos_in_labels(samples["output"], self.sos)
        x = self.x_net(x0, training=training)
        y = self.y_net(y0, training=training)
        input_length = self.compute_logit_length(samples)
        input_mask, output_mask = self._create_masks(x, input_length, y0)
        y, encoder_output = self.transformer(
            x,
            y,
            input_mask,
            output_mask,
            input_mask,
            training=training,
            return_encoder_output=True,
        )
        y = self.final_layer(y)
        if self.hparams.return_encoder_output:
            return y, encoder_output
        return y

    @staticmethod
    def _create_masks(x, input_length, y):
        r""" Generate a square mask for the sequence. The masked positions are
        filled with float(1.0). Unmasked positions are filled with float(0.0).
        """
        input_mask, output_mask = None, None
        if x is not None:
            input_mask = 1.0 - tf.sequence_mask(
                input_length, tf.shape(x)[1], dtype=tf.float32
            )
            input_mask = input_mask[:, tf.newaxis, tf.newaxis, :]
            input_mask.set_shape([None, None, None, None])
        if y is not None:
            output_mask = tf.cast(tf.math.equal(y, 0), tf.float32)
            output_mask = output_mask[:, tf.newaxis, tf.newaxis, :]
            look_ahead_mask = generate_square_subsequent_mask(tf.shape(y)[1])
            output_mask = tf.maximum(output_mask, look_ahead_mask)
            output_mask.set_shape([None, None, None, None])
        return input_mask, output_mask

    def compute_logit_length(self, samples):
        """ used for get logit length """
        input_length = tf.cast(samples["input_length"], tf.float32)
        logit_length = tf.math.ceil(input_length / 2)
        logit_length = tf.math.ceil(logit_length / 2)
        logit_length = tf.cast(logit_length, tf.int32)
        return logit_length

    def time_propagate(self, history_logits, history_predictions, step, enc_outputs):
        """ TODO: doctring
        last_predictions: the predictions of last time_step, [beam_size]
        history_predictions: the predictions of history from 0 to time_step,
            [beam_size, time_steps]
        states: (step)
        """
        # merge
        (encoder_output, memory_mask) = enc_outputs
        step = step + 1
        output_mask = generate_square_subsequent_mask(step)
        # propagate 1 step
        logits = self.y_net(tf.transpose(history_predictions.stack()), training=False)
        logits = self.transformer.decoder(
            logits,
            encoder_output,
            tgt_mask=output_mask,
            memory_mask=memory_mask,
            training=False,
        )
        logits = self.final_layer(logits)
        logits = logits[:, -1, :]
        history_logits = history_logits.write(step - 1, logits)
        return logits, history_logits, step

    def decode(self, samples, hparams, decoder, return_encoder=False):
        """ beam search decoding
        Args:
            samples: the data source to be decoded
            hparams: decoding configs are included here
            decoder: it contains the main decoding operations
            return_encoder: if it is True,
                encoder_output and input_mask will be returned
        Returns:
            predictions: the corresponding decoding results
                shape: [batch_size, seq_length]
                it will be returned only if return_encoder is False
            encoder_output: the encoder output computed in decode mode
                shape: [batch_size, seq_length, hsize]
            input_mask: it is masked by input length
                shape: [batch_size, 1, 1, seq_length]
                encoder_output and input_mask will be returned
                only if return_encoder is True
        """
        x0 = samples["input"]
        batch = tf.shape(x0)[0]
        x = self.x_net(x0, training=False)
        input_length = self.compute_logit_length(samples)
        input_mask, _ = self._create_masks(x, input_length, None)
        encoder_output = self.transformer.encoder(x, input_mask, training=False)
        if return_encoder:
            return encoder_output, input_mask
        # init op
        last_predictions = tf.ones([batch], dtype=tf.int32) * self.sos
        history_predictions = tf.TensorArray(
            tf.int32, size=1, dynamic_size=True, clear_after_read=False
        )
        step = 0
        history_predictions.write(0, last_predictions)
        history_predictions = history_predictions.stack()
        init_cand_states = [history_predictions]

        predictions = decoder(
            history_predictions, init_cand_states, step, (encoder_output, input_mask)
        )
        return predictions

    def restore_from_pretrained_model(self, pretrained_model, model_type=""):
        if model_type == "":
            return
        if model_type == "mpc":
            logging.info("loading from pretrained mpc model")
            self.x_net = pretrained_model.x_net
            self.transformer.encoder = pretrained_model.encoder
        elif model_type == "SpeechTransformer":
            logging.info("loading from pretrained SpeechTransformer model")
            self.x_net = pretrained_model.x_net
            self.y_net = pretrained_model.y_net
            self.transformer = pretrained_model.transformer
            self.final_layer = pretrained_model.final_layer
        else:
            raise ValueError("NOT SUPPORTED")

<<<<<<< HEAD
    def deploy(self):
        """ deployment function """
        layers = tf.keras.layers
        input_samples = {
            "input": layers.Input(shape=self.data_descriptions.sample_shape["input"],
                                    dtype=tf.float32, name="deploy_encoder_input_seq"),
            "input_length": layers.Input(shape=self.data_descriptions.sample_shape["input_length"],
                                    dtype=tf.int32, name="deploy_encoder_input_length")
        }
        x = self.x_net(input_samples["input"], training=False)
        input_length = self.compute_logit_length(input_samples)
        input_mask, _ = self._create_masks(x, input_length, None)
        encoder_output = self.transformer.encoder(x, input_mask, training=False)
        self.deploy_encoder = tf.keras.Model(inputs=[input_samples["input"],
                                                     input_samples["input_length"]],
                                             outputs=[encoder_output, input_mask],
                                             name="deploy_encoder_model")
        print(self.deploy_encoder.summary())


        decoder_encoder_output = layers.Input(shape=tf.TensorShape([None, self.hparams.d_model]),
                                        dtype=tf.float32, name="deploy_decoder_encoder_output")
        memory_mask = layers.Input(shape=tf.TensorShape([None, None, None]),
                                        dtype=tf.float32, name="deploy_decoder_memory_mask")
        step = layers.Input(shape=tf.TensorShape([]), dtype=tf.int32, name="deploy_decoder_step")
        history_predictions = layers.Input(shape=tf.TensorShape([None]),
                                        dtype=tf.float32, name="deploy_decoder_history_predictions")

        # propagate one step
        output_mask = generate_square_subsequent_mask(step[0])
        logits = self.y_net(history_predictions, training=False)
        logits = self.transformer.decoder(
            logits,
            decoder_encoder_output,
            tgt_mask=output_mask,
            memory_mask=memory_mask,
            training=False,
        )
        logits = self.final_layer(logits)
        logits = logits[:, -1, :]
        self.deploy_decoder = tf.keras.Model(inputs=[decoder_encoder_output,
                                                     memory_mask,
                                                     step,
                                                     history_predictions],
                                             outputs=[logits],
                                             name="deploy_decoder_model")
        print(self.deploy_decoder.summary())
=======
    def inference_one_step(self, enc_outputs, cur_input, inner_packed_states_array):
        """call back function for WFST decoder

		Args:
			enc_outputs: outputs and mask of encoder
			cur_input: input sequence for transformer, type: list
			inner_packed_states_array: inner states need to be record, type: tuple
		Returns:
			scores: log scores for all labels
			inner_packed_states_array: inner states for next iterator
		"""
        (encoder_output, memory_mask) = enc_outputs
        batch_size = len(cur_input)
        encoder_output = tf.tile(encoder_output, [batch_size, 1, 1])
        memory_mask = tf.tile(memory_mask, [batch_size, 1, 1, 1])
        assert batch_size == len(inner_packed_states_array)
        (step,) = inner_packed_states_array[0]
        step += 1
        output_mask = generate_square_subsequent_mask(step)
        cur_input = tf.constant(cur_input, dtype=tf.float32)
        cur_input = self.y_net(cur_input, training=False)
        logits = self.transformer.decoder(cur_input, encoder_output, tgt_mask=output_mask,
                                          memory_mask=memory_mask, training=False)
        logits = self.final_layer(logits)
        logits = logits[:, -1, :]
        Z = tf.reduce_logsumexp(logits, axis=(1,), keepdims=True)
        logprobs = logits - Z
        return logprobs.numpy(), [(step,) for _ in range(batch_size)]
>>>>>>> b5db25d8


class SpeechTransformer2(SpeechTransformer):
    """ Decoder for SpeechTransformer2 works for two pass schedual sampling"""

    def call(self, samples, training: bool = None):
        x0 = samples["input"]
        y0 = insert_sos_in_labels(samples["output"], self.sos)
        x = self.x_net(x0, training=training)
        y = self.y_net(y0, training=training)
        input_length = self.compute_logit_length(samples)
        input_mask, output_mask = self._create_masks(x, input_length, y0)
        # first pass
        y, encoder_output = self.transformer(
            x,
            y,
            input_mask,
            output_mask,
            input_mask,
            training=training,
            return_encoder_output=True,
        )
        y_pre = self.final_layer(y)
        # second pass
        y = self.mix_target_sequence(y0, y_pre, training)
        y, encoder_output = self.transformer(
            x,
            y,
            input_mask,
            output_mask,
            input_mask,
            training=training,
            return_encoder_output=True,
        )
        y = self.final_layer(y)
        if self.hparams.return_encoder_output:
            return y, encoder_output
        return y

    def mix_target_sequence(self, gold_token, predicted_token, training, top_k=5):
        """ to mix gold token and prediction
        param gold_token: true labels
        param predicted_token: predictions by first pass
        return: mix of the gold_token and predicted_token
        """
        mix_result = tf.TensorArray(
            tf.float32, size=1, dynamic_size=True, clear_after_read=False
        )
        for i in tf.range(tf.shape(gold_token)[-1]):
            if self.random_num([1]) > self.hparams.schedual_sampling_rate:# do schedual sampling
                selected_input = predicted_token[:, i, :]
                selected_idx = tf.nn.top_k(selected_input, top_k).indices
                embedding_input = self.y_net.layers[1](selected_idx, training=training)
                embedding_input = tf.reduce_mean(embedding_input, axis=1)
                mix_result = mix_result.write(i, embedding_input)
            else:
                selected_input = tf.reshape(gold_token[:, i], [-1, 1])
                embedding_input = self.y_net.layers[1](selected_input, training=training)
                mix_result = mix_result.write(i, embedding_input[:, 0, :])
        final_input = self.y_net.layers[2](tf.transpose(mix_result.stack(), [1, 0, 2]),
                                           training=training)
        final_input = self.y_net.layers[3](final_input, training=training)
        return final_input<|MERGE_RESOLUTION|>--- conflicted
+++ resolved
@@ -262,7 +262,7 @@
         else:
             raise ValueError("NOT SUPPORTED")
 
-<<<<<<< HEAD
+
     def deploy(self):
         """ deployment function """
         layers = tf.keras.layers
@@ -310,18 +310,18 @@
                                              outputs=[logits],
                                              name="deploy_decoder_model")
         print(self.deploy_decoder.summary())
-=======
+
     def inference_one_step(self, enc_outputs, cur_input, inner_packed_states_array):
         """call back function for WFST decoder
 
-		Args:
-			enc_outputs: outputs and mask of encoder
-			cur_input: input sequence for transformer, type: list
-			inner_packed_states_array: inner states need to be record, type: tuple
-		Returns:
-			scores: log scores for all labels
-			inner_packed_states_array: inner states for next iterator
-		"""
+        Args:
+          enc_outputs: outputs and mask of encoder
+          cur_input: input sequence for transformer, type: list
+          inner_packed_states_array: inner states need to be record, type: tuple
+        Returns:
+          scores: log scores for all labels
+          inner_packed_states_array: inner states for next iterator
+        """
         (encoder_output, memory_mask) = enc_outputs
         batch_size = len(cur_input)
         encoder_output = tf.tile(encoder_output, [batch_size, 1, 1])
@@ -339,7 +339,6 @@
         Z = tf.reduce_logsumexp(logits, axis=(1,), keepdims=True)
         logprobs = logits - Z
         return logprobs.numpy(), [(step,) for _ in range(batch_size)]
->>>>>>> b5db25d8
 
 
 class SpeechTransformer2(SpeechTransformer):
