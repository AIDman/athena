# coding=utf-8
# Copyright (C) 2019 ATHENA AUTHORS; Xiangang Li; Dongwei Jiang; Xiaoning Lei
# All rights reserved.
#
# Licensed under the Apache License, Version 2.0 (the "License");
# you may not use this file except in compliance with the License.
# You may obtain a copy of the License at
#
#     http://www.apache.org/licenses/LICENSE-2.0
#
# Unless required by applicable law or agreed to in writing, software
# distributed under the License is distributed on an "AS IS" BASIS,
# WITHOUT WARRANTIES OR CONDITIONS OF ANY KIND, either express or implied.
# See the License for the specific language governing permissions and
# limitations under the License.
# ==============================================================================
# Only support eager mode
# pylint: disable=no-member, invalid-name, relative-beyond-top-level
# pylint: disable=too-many-locals, too-many-statements, too-many-arguments, too-many-instance-attributes

""" speech transformer implementation"""

from absl import logging
import tensorflow as tf
from .base import BaseModel
from ..loss import Seq2SeqSparseCategoricalCrossentropy
from ..metrics import Seq2SeqSparseCategoricalAccuracy
from ..utils.misc import generate_square_subsequent_mask, insert_sos_in_labels
from ..layers.commons import PositionalEncoding
from ..layers.transformer import Transformer
from ..utils.hparam import register_and_parse_hparams


class SpeechTransformer(BaseModel):
    """ Standard implementation of a SpeechTransformer. Model mainly consists of three parts:
    the x_net for input preparation, the y_net for output preparation and the transformer itself
    """
    default_config = {
        "return_encoder_output": False,
        "num_filters": 512,
        "d_model": 512,
        "num_heads": 8,
        "num_encoder_layers": 12,
        "num_decoder_layers": 6,
        "dff": 1280,
        "rate": 0.1,
        "schedual_sampling_rate": 0.9,
        "label_smoothing_rate": 0.0
    }

    def __init__(self, data_descriptions, config=None):
        super().__init__()
        self.hparams = register_and_parse_hparams(self.default_config, config, cls=self.__class__)

        self.num_class = data_descriptions.num_class + 1
        self.sos = self.num_class - 1
        self.eos = self.num_class - 1
        ls_rate = self.hparams.label_smoothing_rate
        self.loss_function = Seq2SeqSparseCategoricalCrossentropy(
            num_classes=self.num_class, eos=self.eos, label_smoothing=ls_rate
        )
        self.metric = Seq2SeqSparseCategoricalAccuracy(eos=self.eos, name="Accuracy")

        # for the x_net
        num_filters = self.hparams.num_filters
        d_model = self.hparams.d_model
        layers = tf.keras.layers
        input_features = layers.Input(shape=data_descriptions.sample_shape["input"], dtype=tf.float32)
        inner = layers.Conv2D(
            filters=num_filters,
            kernel_size=(3, 3),
            strides=(2, 2),
            padding="same",
            use_bias=False,
            data_format="channels_last",
        )(input_features)
        inner = layers.BatchNormalization()(inner)
        inner = tf.nn.relu6(inner)
        inner = layers.Conv2D(
            filters=num_filters,
            kernel_size=(3, 3),
            strides=(2, 2),
            padding="same",
            use_bias=False,
            data_format="channels_last",
        )(inner)
        inner = layers.BatchNormalization()(inner)

        inner = tf.nn.relu6(inner)
        _, _, dim, channels = inner.get_shape().as_list()
        output_dim = dim * channels
        inner = layers.Reshape((-1, output_dim))(inner)

        inner = layers.Dense(d_model, activation=tf.nn.relu6)(inner)
        inner = PositionalEncoding(d_model, scale=False)(inner)
        inner = layers.Dropout(self.hparams.rate)(inner)  # self.hparams.rate
        self.x_net = tf.keras.Model(inputs=input_features, outputs=inner, name="x_net")
        print(self.x_net.summary())

        # y_net for target
        input_labels = layers.Input(shape=data_descriptions.sample_shape["output"], dtype=tf.int32)
        inner = layers.Embedding(self.num_class, d_model)(input_labels)
        inner = PositionalEncoding(d_model, scale=True)(inner)
        inner = layers.Dropout(self.hparams.rate)(inner)
        self.y_net = tf.keras.Model(inputs=input_labels, outputs=inner, name="y_net")
        print(self.y_net.summary())

        # transformer layer
        self.transformer = Transformer(
            self.hparams.d_model,
            self.hparams.num_heads,
            self.hparams.num_encoder_layers,
            self.hparams.num_decoder_layers,
            self.hparams.dff,
            self.hparams.rate,
        )

        # last layer for output
        self.final_layer = layers.Dense(self.num_class, input_shape=(d_model,))

        # some temp function
        self.random_num = tf.random_uniform_initializer(0, 1)

    def call(self, samples, training: bool = None):
        x0 = samples["input"]
        y0 = insert_sos_in_labels(samples["output"], self.sos)
        x = self.x_net(x0, training=training)
        y = self.y_net(y0, training=training)
        input_length = self.compute_logit_length(samples)
        input_mask, output_mask = self._create_masks(x, input_length, y0)
        y, encoder_output = self.transformer(
            x,
            y,
            input_mask,
            output_mask,
            input_mask,
            training=training,
            return_encoder_output=True,
        )
        y = self.final_layer(y)
        if self.hparams.return_encoder_output:
            return y, encoder_output
        return y

    @staticmethod
    def _create_masks(x, input_length, y):
        r""" Generate a square mask for the sequence. The masked positions are
        filled with float(1.0). Unmasked positions are filled with float(0.0).
        """
        input_mask, output_mask = None, None
        if x is not None:
            input_mask = 1.0 - tf.sequence_mask(
                input_length, tf.shape(x)[1], dtype=tf.float32
            )
            input_mask = input_mask[:, tf.newaxis, tf.newaxis, :]
            input_mask.set_shape([None, None, None, None])
        if y is not None:
            output_mask = tf.cast(tf.math.equal(y, 0), tf.float32)
            output_mask = output_mask[:, tf.newaxis, tf.newaxis, :]
            look_ahead_mask = generate_square_subsequent_mask(tf.shape(y)[1])
            output_mask = tf.maximum(output_mask, look_ahead_mask)
            output_mask.set_shape([None, None, None, None])
        return input_mask, output_mask

    def compute_logit_length(self, samples):
        """ used for get logit length """
        input_length = tf.cast(samples["input_length"], tf.float32)
        logit_length = tf.math.ceil(input_length / 2)
        logit_length = tf.math.ceil(logit_length / 2)
        logit_length = tf.cast(logit_length, tf.int32)
        return logit_length

    def time_propagate(self, history_logits, history_predictions, step, enc_outputs):
        """ TODO: doctring
        last_predictions: the predictions of last time_step, [beam_size]
        history_predictions: the predictions of history from 0 to time_step,
            [beam_size, time_steps]
        states: (step)
        """
        # merge
        (encoder_output, memory_mask) = enc_outputs
        step = step + 1
        output_mask = generate_square_subsequent_mask(step)
        # propagate 1 step
        logits = self.y_net(tf.transpose(history_predictions.stack()), training=False)
        logits = self.transformer.decoder(
            logits,
            encoder_output,
            tgt_mask=output_mask,
            memory_mask=memory_mask,
            training=False,
        )
        logits = self.final_layer(logits)
        logits = logits[:, -1, :]
        history_logits = history_logits.write(step - 1, logits)
        return logits, history_logits, step

    def decode(self, samples, hparams, bs_decoder, return_encoder=False):
        """ beam search decoding """
        x0 = samples["input"]
        batch = tf.shape(x0)[0]
        x = self.x_net(x0, training=False)
        input_length = self.compute_logit_length(samples)
        input_mask, _ = self._create_masks(x, input_length, None)
        encoder_output = self.transformer.encoder(x, input_mask, training=False)
        if return_encoder:
            return encoder_output, input_mask
        # init op
        last_predictions = tf.ones([batch], dtype=tf.int32) * self.sos
        history_predictions = tf.TensorArray(
            tf.int32, size=1, dynamic_size=True, clear_after_read=False
        )
        step = 0
        history_predictions.write(0, last_predictions)
        history_predictions = history_predictions.stack()
        init_cand_states = [history_predictions]

<<<<<<< HEAD
        predictions = bs_decoder(
=======
        beam_size = 1 if not hparams.beam_search else hparams.beam_size
        beam_search_decoder = BeamSearchDecoder(
            self.num_class, self.sos, self.eos, beam_size=beam_size
        )
        beam_search_decoder.build(self.time_propagate)
        if hparams.lm_weight != 0:
            if hparams.lm_path is None:
                raise ValueError("lm path should not be none")
            if hparams.lm_type == "ngram":
                lm_scorer = NGramScorer(
                    hparams.lm_path,
                    self.sos,
                    self.eos,
                    self.num_class,
                    lm_weight=hparams.lm_weight,
                )
            elif hparams.lm_type == "rnn":
                lm_scorer = RNNScorer(
                    lm_model,
                    lm_weight=hparams.lm_weight)
            beam_search_decoder.add_scorer(lm_scorer)
        predictions = beam_search_decoder(
>>>>>>> 81b40d27
            history_predictions, init_cand_states, step, (encoder_output, input_mask)
        )
        return predictions

    def restore_from_pretrained_model(self, pretrained_model, model_type=""):
        if model_type == "":
            return
        if model_type == "mpc":
            logging.info("loading from pretrained mpc model")
            self.x_net = pretrained_model.x_net
            self.transformer.encoder = pretrained_model.encoder
        elif model_type == "SpeechTransformer":
            logging.info("loading from pretrained SpeechTransformer model")
            self.x_net = pretrained_model.x_net
            self.y_net = pretrained_model.y_net
            self.transformer = pretrained_model.transformer
            self.final_layer = pretrained_model.final_layer
        else:
            raise ValueError("NOT SUPPORTED")


class SpeechTransformer2(SpeechTransformer):
    """ Decoder for SpeechTransformer2 works in time_propagate fashion, it also supports
    scheduled sampling """

    def call(self, samples, training: bool = None):
        """ TODO: docstring """
        x0 = samples["input"]
        y0 = insert_sos_in_labels(samples["output"], self.sos)
        x = self.x_net(x0, training=training)
        input_length = self.compute_logit_length(samples)
        input_mask, _ = self._create_masks(x, input_length, None)
        encoder_output = self.transformer.encoder(x, input_mask, training=training)

        # init op
        batch = tf.shape(x)[0]
        last_predictions = tf.ones([batch], dtype=tf.int32) * self.sos
        history_predictions = tf.TensorArray(
            tf.int32, size=1, dynamic_size=True, clear_after_read=False
        )
        history_logits = tf.TensorArray(
            tf.float32, size=1, dynamic_size=True, clear_after_read=False
        )
        step = 0
        eos_list = tf.fill([batch], False)

        # train loop
        max_len = tf.shape(y0)[1]
        while tf.cast(1, tf.bool):
            history_predictions = history_predictions.write(step, last_predictions)
            logits, history_logits, step = self.time_propagate(
                history_logits, history_predictions, step, (encoder_output, input_mask)
            )
            if training:
                if step >= max_len:
                    break
                if self.random_num([1]) > self.hparams.schedual_sampling_rate:
                    last_predictions = tf.argmax(logits, axis=1, output_type=tf.int32)
                else:
                    last_predictions = y0[:, step]
            else:
                last_predictions = tf.argmax(logits, axis=1, output_type=tf.int32)
                eos_list = tf.logical_or(eos_list, last_predictions == self.eos)
                if (tf.reduce_sum(tf.cast(eos_list, tf.int32)) >= batch) or (
                    step > 100):
                    break
        y = tf.transpose(history_logits.stack(), [1, 0, 2])
        y = self._padding_with_shorter_part(y, max_len)  # padding if need
        if self.hparams.return_encoder_output:
            return y, encoder_output
        return y

    @staticmethod
    def _padding_with_shorter_part(pre_logits, max_len):
        """ decoder may generate result shorter than label length, so we pad it here """
        batch = tf.shape(pre_logits)[0]
        pre_len = tf.shape(pre_logits)[1]
        out_dim = tf.shape(pre_logits)[2]
        if pre_len < max_len:
            padding_len = max_len - pre_len
            padding_part = tf.zeros(
                [batch, padding_len, out_dim], dtype=pre_logits.dtype
            )
            pre_logits = tf.concat((pre_logits, padding_part), axis=1)
        return pre_logits<|MERGE_RESOLUTION|>--- conflicted
+++ resolved
@@ -215,32 +215,7 @@
         history_predictions = history_predictions.stack()
         init_cand_states = [history_predictions]
 
-<<<<<<< HEAD
         predictions = bs_decoder(
-=======
-        beam_size = 1 if not hparams.beam_search else hparams.beam_size
-        beam_search_decoder = BeamSearchDecoder(
-            self.num_class, self.sos, self.eos, beam_size=beam_size
-        )
-        beam_search_decoder.build(self.time_propagate)
-        if hparams.lm_weight != 0:
-            if hparams.lm_path is None:
-                raise ValueError("lm path should not be none")
-            if hparams.lm_type == "ngram":
-                lm_scorer = NGramScorer(
-                    hparams.lm_path,
-                    self.sos,
-                    self.eos,
-                    self.num_class,
-                    lm_weight=hparams.lm_weight,
-                )
-            elif hparams.lm_type == "rnn":
-                lm_scorer = RNNScorer(
-                    lm_model,
-                    lm_weight=hparams.lm_weight)
-            beam_search_decoder.add_scorer(lm_scorer)
-        predictions = beam_search_decoder(
->>>>>>> 81b40d27
             history_predictions, init_cand_states, step, (encoder_output, input_mask)
         )
         return predictions
