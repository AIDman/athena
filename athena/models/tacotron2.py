# coding=utf-8
# Copyright (C) 2019 ATHENA AUTHORS; Ruixiong Zhang; Lan Yu;
# All rights reserved.
#
# Licensed under the Apache License, Version 2.0 (the "License");
# you may not use this file except in compliance with the License.
# You may obtain a copy of the License at
#
#     http://www.apache.org/licenses/LICENSE-2.0
#
# Unless required by applicable law or agreed to in writing, software
# distributed under the License is distributed on an "AS IS" BASIS,
# WITHOUT WARRANTIES OR CONDITIONS OF ANY KIND, either express or implied.
# See the License for the specific language governing permissions and
# limitations under the License.
# ==============================================================================
# Only support eager mode
# pylint: disable=no-member, invalid-name, relative-beyond-top-level
# pylint: disable=too-many-locals, too-many-statements, too-many-arguments, too-many-instance-attributes

"""tacotron2 implementation"""
import tensorflow as tf

from .base import BaseModel
from ..utils.hparam import register_and_parse_hparams
from ..loss import Tacotron2Loss
from ..layers.commons import ZoneOutCell
from ..layers.attention import LocationAttention, StepwiseMonotonicAttention

class Tacotron2(BaseModel):
    """
    An implementation of Tacotron2
    Reference: NATURAL TTS SYNTHESIS BY CONDITIONING WAVENET ON MEL SPECTROGRAM PREDICTIONS
        https://arxiv.org/pdf/1712.05884.pdf
    """
    default_config = {
        "eunits": 512,
        "e_convlayers": 3,
        "ekernels": 5,
        "e_rnnlayers": 1,
        "zoneout_rate": 0.1,
        "dropout_rate": 0.5,
        "dlayers": 2,
        "dunits": 1024,
        "prenet_layers": 2,
        "prenet_units": 256,
        "postnet_layers": 5,
        "postnet_kernel": 5,
        "postnet_filters": 512,
        "reduction_factor": 1,
        "att_dim": 128,
        "att_chans": 32,
        "att_filters": 15,
        "att_scaling": 2.0,
        "guided_attn_weight": 0.0,
        "clip_outputs": False,
        "clip_lower_bound_decay": 0.1,
        "regularization_weight": 0.0,
        "clip_max_value": 4,
        "l1_loss_weight": 0.0,
        "batch_norm_position": "after",
        "mask_decoder": False,
<<<<<<< HEAD
=======
        "step_monotonic": False,
        "sma_mode": 'soft',
>>>>>>> 8f9a3939
        "max_output_length": 15,
        "end_prob": 0.5
    }

    def __init__(self, data_descriptions, config=None):
        super().__init__()
        self.hparams = register_and_parse_hparams(self.default_config, config, cls=self.__class__)

        self.num_class = data_descriptions.num_class
        self.eos = self.num_class - 1
        self.feat_dim = data_descriptions.feat_dim
        self.reduction_factor = self.hparams.reduction_factor

        layers = tf.keras.layers
        input_features = layers.Input(shape=data_descriptions.sample_shape["input"],
                                      dtype=tf.float32)
        inner = layers.Embedding(self.num_class, self.hparams.eunits)(input_features)
        self.loss_function = Tacotron2Loss(self,
                                           regularization_weight=self.hparams.regularization_weight,
                                           guided_attn_weight=self.hparams.guided_attn_weight,
                                           l1_loss_weight=self.hparams.l1_loss_weight,
                                           mask_decoder=self.hparams.mask_decoder)
        self.metric = tf.keras.metrics.Mean(name="AverageLoss")

        # encoder definition
        for _ in tf.range(self.hparams.e_convlayers):
            inner = layers.Conv1D(
                filters=self.hparams.eunits,
                kernel_size=self.hparams.ekernels,
                strides=1,
                padding="same",
                use_bias=False,
                data_format="channels_last",
            )(inner)
            if self.hparams.batch_norm_position == 'after':
                inner = layers.ReLU()(inner)
                inner = layers.BatchNormalization()(inner)
            else:
                inner = layers.BatchNormalization()(inner)
                inner = layers.ReLU()(inner)
            inner = layers.Dropout(self.hparams.dropout_rate)(inner)
        for _ in tf.range(self.hparams.e_rnnlayers):
            forward_layer = layers.RNN(cell=ZoneOutCell(
                units=self.hparams.eunits // 2,
                zoneout_rate=self.hparams.zoneout_rate
                ), return_sequences=True)
            backward_layer = layers.RNN(cell=ZoneOutCell(
                units=self.hparams.eunits // 2,
                zoneout_rate=self.hparams.zoneout_rate
                ), return_sequences=True, go_backwards=True)
            inner = layers.Bidirectional(forward_layer,
                                         backward_layer=backward_layer)(inner)

        self.encoder = tf.keras.Model(inputs=input_features, outputs=inner, name="enc")
        print(self.encoder.summary())

        # rnn definitions in decoder
        self.decoder_rnns = []
        for _ in tf.range(self.hparams.dlayers):
            rnn_cell = ZoneOutCell(
                units=self.hparams.dunits,
                zoneout_rate=self.hparams.zoneout_rate
            )
            rnn_layer = layers.RNN(cell=rnn_cell, return_sequences=True)
            self.decoder_rnns.append(rnn_layer)

        # prenet definition
        input_features_prenet = layers.Input(shape=[None, self.feat_dim * self.reduction_factor],
                                             dtype=tf.float32)
        inner = input_features_prenet
        for _ in tf.range(self.hparams.prenet_layers):
            inner = layers.Dense(self.hparams.prenet_units)(inner)
            inner = layers.ReLU()(inner)
            inner = layers.Dropout(self.hparams.dropout_rate)(inner)
        self.prenet = tf.keras.Model(inputs=input_features_prenet, outputs=inner, name="prenet")
        print(self.prenet.summary())

        if self.hparams.step_monotonic:
            self.attn = StepwiseMonotonicAttention(self.hparams.att_dim,
                                                   self.hparams.att_chans,
                                                   self.hparams.att_filters,
                                                   score_bias_init=2.5,
                                                   mode=self.hparams.sma_mode)
        else:
            self.attn = LocationAttention(self.hparams.att_dim,
                                          self.hparams.att_chans,
                                          self.hparams.att_filters,
                                          scaling=self.hparams.att_scaling)

        # postnet definition
        input_features_postnet = layers.Input(shape=tf.TensorShape([None, self.feat_dim]),
                                              dtype=tf.float32)
        inner = input_features_postnet
        for _ in tf.range(self.hparams.postnet_layers):
            filters = self.hparams.postnet_filters
            inner = layers.Conv1D(filters=filters,
                                  kernel_size=self.hparams.postnet_kernel,
                                  strides=1,
                                  padding="same",
                                  use_bias=False,
                                  data_format="channels_last")(inner)
            if self.hparams.batch_norm_position == 'after':
                inner = tf.nn.tanh(inner)
                inner = layers.BatchNormalization()(inner)
            else:
                inner = layers.BatchNormalization()(inner)
                inner = tf.nn.tanh(inner)
            inner = layers.Dropout(self.hparams.dropout_rate)(inner)
        inner = layers.Dense(self.feat_dim, name='projection')(inner)
        self.postnet = tf.keras.Model(inputs=input_features_postnet, outputs=inner, name="postnet")
        print(self.postnet.summary())

        # projection layers definition
        self.feat_out = layers.Dense(self.feat_dim * self.reduction_factor,
                                     use_bias=False, name='feat_projection')
        self.prob_out = layers.Dense(self.reduction_factor, name='prob_projection')

    def _pad_and_reshape(self, outputs, ori_lens, reverse=False):
        '''
        Args:
            outputs: true labels, shape: [batch, y_steps, feat_dim]
            ori_lens: scalar
        Returns:
            reshaped_outputs: it has to be reshaped to match reduction_factor
                shape: [batch, y_steps / reduction_factor, feat_dim * reduction_factor]
        '''
        batch = tf.shape(outputs)[0]
        y_steps = tf.shape(outputs)[1]
        if reverse:
            routputs = tf.reshape(outputs, [batch, y_steps * self.reduction_factor, -1])
            reshaped_outputs = routputs[:, :ori_lens, :]
            return reshaped_outputs

        remainder = ori_lens % self.reduction_factor
        if remainder == 0:
            return tf.reshape(outputs, [batch, ori_lens // self.reduction_factor,
                                        self.feat_dim * self.reduction_factor])
        padding_lens = self.reduction_factor - remainder
        new_lens = padding_lens + ori_lens
        paddings = tf.zeros([batch, padding_lens, self.feat_dim])
        padding_outputs = tf.concat([outputs, paddings], axis=1)
        return tf.reshape(padding_outputs, [batch, new_lens // self.reduction_factor,
                                            self.feat_dim * self.reduction_factor])

    def call(self, samples, training: bool = None):
        x0 = samples["input"]
        input_length = samples["input_length"]
        encoder_output = self.encoder(x0, training=training) # shape: [batch, x_steps, eunits]
        y0 = samples['output']
        ori_lens = tf.shape(samples['output'])[1]
        if self.reduction_factor > 1:
            y0 = self._pad_and_reshape(samples['output'], ori_lens)
        y_steps = tf.shape(y0)[1]
        y0 = self.initialize_input_y(y0)
        prev_rnn_states, prev_attn_weight, prev_context = \
            self.initialize_states(encoder_output, input_length)

        accum_attn_weight = prev_attn_weight
        outs = tf.TensorArray(tf.float32, size=0, dynamic_size=True)
        logits = tf.TensorArray(tf.float32, size=0, dynamic_size=True)
        attn_weights = tf.TensorArray(tf.float32, size=0, dynamic_size=True)

        out, logit, prev_rnn_states, prev_attn_weight, prev_context = \
            self.time_propagate(encoder_output,
                                input_length,
                                y0[:, 0, :],
                                prev_rnn_states,
                                accum_attn_weight,
                                prev_attn_weight,
                                prev_context,
                                training=training)

        outs = outs.write(0, out)
        logits = logits.write(0, logit)
        attn_weights = attn_weights.write(0, prev_attn_weight)
        y_steps = tf.shape(y0)[1]
        accum_attn_weight += prev_attn_weight
        for y_index in tf.range(1, y_steps):
            out, logit, prev_rnn_states, new_weight, prev_context = \
                self.time_propagate(encoder_output,
                                    input_length,
                                    y0[:, y_index, :],
                                    prev_rnn_states,
                                    accum_attn_weight,
                                    prev_attn_weight,
                                    prev_context,
                                    training=training)

            outs = outs.write(y_index, out)
            logits = logits.write(y_index, logit)
            attn_weights = attn_weights.write(y_index, new_weight)
            accum_attn_weight += new_weight
            prev_attn_weight = new_weight
        logits_stack = tf.transpose(logits.stack(), [1, 0, 2]) # [batch, y_steps, reduction_factor]
        logits_stack = self._pad_and_reshape(logits_stack, ori_lens, reverse=True)
        before_outs = tf.transpose(outs.stack(), [1, 0, 2]) # [batch, y_steps, feat_dim]
        before_outs = self._pad_and_reshape(before_outs, ori_lens, reverse=True)
        if self.hparams.clip_outputs:
            maximum = - self.hparams.clip_max_value - self.hparams.clip_lower_bound_decay
            maximum = tf.maximum(before_outs, maximum)
            before_outs = tf.minimum(maximum, self.hparams.clip_max_value)
        # attn_weights_stack, shape: # [batch, y_steps, x_steps]
        attn_weights_stack = tf.transpose(attn_weights.stack(), [1, 0, 2])
        # after_outs, shape: [batch, y_steps, feat_dim]
        after_outs = before_outs + self.postnet(before_outs, training=training)
        if self.hparams.clip_outputs:
            maximum = - self.hparams.clip_max_value - self.hparams.clip_lower_bound_decay
            maximum = tf.maximum(after_outs, maximum)
            after_outs = tf.minimum(maximum, self.hparams.clip_max_value)

        return before_outs, after_outs, logits_stack, attn_weights_stack

    def initialize_input_y(self, y):
        """
        Args:
            y: the true label, shape: [batch, y_steps, feat_dim]
        Returns:
            y0: zeros will be padded as one step to the start step
                shape: [batch, y_steps+1, feat_dim]
        """
        batch = tf.shape(y)[0]
        prev_out = tf.zeros([batch, 1, self.feat_dim * self.reduction_factor])
        return tf.concat([prev_out, y], axis=1)[:, :-1, :]

    def initialize_states(self, encoder_output, input_length):
        """
        Args:
            encoder_output: encoder outputs, shape: [batch, x_step, eunits]
            input_length: shape: [batch]
        Returns:
            prev_rnn_states: initial states of rnns in decoder
                [rnn layers, 2, batch, dunits]
            prev_attn_weight: initial attention weights, [batch, x_steps]
            prev_context: initial context, [batch, eunits]
        """
        # initialize memory states of rnn
        batch = tf.shape(encoder_output)[0]
        prev_rnn_states = [(tf.zeros([batch, self.hparams.dunits]),
                            tf.zeros([batch, self.hparams.dunits]))
                           for _ in range(len(self.decoder_rnns))]
        x_steps = tf.shape(encoder_output)[1]
        prev_attn_weight = self.attn.initialize_weights(input_length, x_steps)
        # initialize context
        prev_context = tf.zeros([batch, self.hparams.eunits])

        return prev_rnn_states, prev_attn_weight, prev_context

    def time_propagate(self, encoder_output, input_length, prev_y,
                       prev_rnn_states, accum_attn_weight, prev_attn_weight, prev_context,
                       training=False):
        """
        Args:
            encoder_output: encoder output (batch, x_steps, eunits).
            input_length: (batch,)
            prev_y: one step of true labels or predicted labels (batch, feat_dim).
            prev_rnn_states: previous rnn states [layers, 2, states] for lstm
            prev_attn_weight: previous attention weights, shape: [batch, x_steps]
            prev_context: previous context vector: [batch, attn_dim]
            training: if it is training mode
        Returns:
            out: shape: [batch, feat_dim]
            logit: shape: [batch, reduction_factor]
            current_rnn_states: [rnn_layers, 2, batch, dunits]
            attn_weight: [batch, x_steps]
        """
        prenet_out = self.prenet(prev_y, training=training)
        decode_s = tf.concat([prev_context, prenet_out], axis=1)
        current_rnn_states = []
        _, rnn_states = self.decoder_rnns[0].cell(decode_s,
                                                  prev_rnn_states[0],
                                                  training=training)
        current_rnn_states.append(rnn_states)
        for l, rnn_layer in enumerate(self.decoder_rnns[1:]):
            _, new_states = rnn_layer.cell(current_rnn_states[l][0],
                                           prev_rnn_states[l + 1],
                                           training=training)
            current_rnn_states.append(new_states)
        decode_s = current_rnn_states[-1][0]
        attn_inputs = (encoder_output, input_length)
        prev_states = (decode_s, accum_attn_weight, prev_attn_weight)
        context, attn_weight = self.attn(attn_inputs, prev_states, training=training)
        rnn_output = tf.concat([decode_s, context], axis=1)
        out = self.feat_out(rnn_output)
        logit = self.prob_out(rnn_output)
        return out, logit, current_rnn_states, attn_weight, context

    def get_loss(self, outputs, samples, training=None):
        loss = self.loss_function(outputs, samples)
        total_loss = sum(list(loss.values())) if isinstance(loss, dict) else loss
        self.metric.update_state(total_loss)
        metrics = {self.metric.name: self.metric.result()}
        return loss, metrics

    def synthesize(self, samples):
        """
        Synthesize acoustic features from the input texts
        Args:
            samples: the data source to be synthesized
        Returns:
            after_outs: the corresponding synthesized acoustic features
            attn_weights_stack: the corresponding attention weights
        """
        x0 = samples["input"]
        input_length = samples["input_length"]
        batch = tf.shape(x0)[0]
        encoder_output = self.encoder(x0, training=False) # shape: [batch, x_steps, eunits]
        prev_rnn_states, prev_attn_weight, prev_context = \
            self.initialize_states(encoder_output, input_length)
        accum_attn_weight = prev_attn_weight
        outs = tf.TensorArray(tf.float32, size=0, dynamic_size=True)
        logits = tf.TensorArray(tf.float32, size=0, dynamic_size=True)
        attn_weights = tf.TensorArray(tf.float32, size=0, dynamic_size=True)

        initial_y = tf.zeros([batch, self.feat_dim * self.reduction_factor])
        out, logit, prev_rnn_states, prev_attn_weight, prev_context = \
            self.time_propagate(encoder_output,
                                input_length,
                                initial_y,
                                prev_rnn_states,
                                accum_attn_weight,
                                prev_attn_weight,
                                prev_context,
                                training=False)

        outs = outs.write(0, out)
        logits = logits.write(0, logit)
        attn_weights = attn_weights.write(0, prev_attn_weight)
        y_index = 0
<<<<<<< HEAD
        max_output_len = self.hparams.max_output_length * input_length[0] // self.reduction_factor
        for _ in tf.range(max_output_len):
            y_index += 1

=======
        accum_attn_weight += prev_attn_weight
        max_output_len = self.hparams.max_output_length * input_length[0] // self.reduction_factor
        for _ in tf.range(max_output_len):
            y_index += 1
>>>>>>> 8f9a3939
            out, logit, prev_rnn_states, new_weight, prev_context = \
                self.time_propagate(encoder_output,
                                    input_length,
                                    out,
                                    prev_rnn_states,
                                    accum_attn_weight,
                                    prev_attn_weight,
                                    prev_context,
                                    training=False)

            outs = outs.write(y_index, out)
            logits = logits.write(y_index, logit)
            attn_weights = attn_weights.write(y_index, new_weight)
<<<<<<< HEAD
            prev_attn_weight += new_weight

=======
            prev_attn_weight = new_weight
            accum_attn_weight += new_weight
>>>>>>> 8f9a3939
            probs = tf.nn.sigmoid(logit)
            time_to_end = probs > self.hparams.end_prob
            time_to_end = tf.reduce_any(time_to_end)
            if time_to_end:
                break

        logits_stack = tf.transpose(logits.stack(), [1, 0, 2]) # [batch, y_steps, reduction_factor]
        # before_outs: [batch, y_steps, feat_dim*reduction_factor]
        before_outs = tf.transpose(outs.stack(), [1, 0, 2])
        output_lens = tf.shape(before_outs)[1] * self.reduction_factor
        padded_logits = self._pad_and_reshape(logits_stack, output_lens, reverse=True)
        # paddings should be discarded or the end of the wav may contains noises
        paddings = 0
        for i in tf.range(self.reduction_factor):
            if padded_logits[:, -2-i, :] > self.hparams.end_prob:
                paddings += 1
        real_lens = output_lens - paddings
        before_outs = self._pad_and_reshape(before_outs, real_lens, reverse=True)
        # attn_weights_stack: [batch, y_steps, x_steps]
        attn_weights_stack = tf.transpose(attn_weights.stack(), [1, 0, 2])
        # after_outs: [batch, y_steps, feat_dim]
        after_outs = before_outs + self.postnet(before_outs, training=False)

        return after_outs, attn_weights_stack<|MERGE_RESOLUTION|>--- conflicted
+++ resolved
@@ -60,11 +60,8 @@
         "l1_loss_weight": 0.0,
         "batch_norm_position": "after",
         "mask_decoder": False,
-<<<<<<< HEAD
-=======
         "step_monotonic": False,
         "sma_mode": 'soft',
->>>>>>> 8f9a3939
         "max_output_length": 15,
         "end_prob": 0.5
     }
@@ -393,17 +390,10 @@
         logits = logits.write(0, logit)
         attn_weights = attn_weights.write(0, prev_attn_weight)
         y_index = 0
-<<<<<<< HEAD
-        max_output_len = self.hparams.max_output_length * input_length[0] // self.reduction_factor
-        for _ in tf.range(max_output_len):
-            y_index += 1
-
-=======
         accum_attn_weight += prev_attn_weight
         max_output_len = self.hparams.max_output_length * input_length[0] // self.reduction_factor
         for _ in tf.range(max_output_len):
             y_index += 1
->>>>>>> 8f9a3939
             out, logit, prev_rnn_states, new_weight, prev_context = \
                 self.time_propagate(encoder_output,
                                     input_length,
@@ -417,13 +407,8 @@
             outs = outs.write(y_index, out)
             logits = logits.write(y_index, logit)
             attn_weights = attn_weights.write(y_index, new_weight)
-<<<<<<< HEAD
-            prev_attn_weight += new_weight
-
-=======
             prev_attn_weight = new_weight
             accum_attn_weight += new_weight
->>>>>>> 8f9a3939
             probs = tf.nn.sigmoid(logit)
             time_to_end = probs > self.hparams.end_prob
             time_to_end = tf.reduce_any(time_to_end)
