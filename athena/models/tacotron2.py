--- conflicted
+++ resolved
@@ -60,7 +60,6 @@
         "l1_loss_weight": 0.0,
         "batch_norm_position": "after",
         "mask_decoder": False,
-<<<<<<< HEAD
         "use_speaker": True,
         "speaker_embedding_dim": 512,
         "use_pretrained_speaker_model": False,
@@ -69,13 +68,11 @@
         "style_embedding_dim": 512,
         "style_filters": [32, 32, 64, 64, 128, 128],
         "style_multi_attention_heads": 4,
-=======
         "pos_weight": 1.0,
         "step_monotonic": False,
         "sma_mode": 'soft',
         "max_output_length": 15,
         "end_prob": 0.5
->>>>>>> 25b75372
     }
 
     def __init__(self, data_descriptions, config=None):
@@ -389,7 +386,6 @@
 
         return prev_rnn_states, prev_attn_weight, prev_context
 
-<<<<<<< HEAD
     def concat_speaker_embedding(self, encoder_output, speaker_embedding):
         """
         :param encoder_output:  encoder output (batch, x_steps, eunits)
@@ -433,13 +429,9 @@
         else:
             raise ValueError("NOT SUPPORTED")
 
-    def time_propagate(self, encoder_output, input_length, prev_y, prev_rnn_states,
-                       prev_attn_weight, prev_context, training=False):
-=======
     def time_propagate(self, encoder_output, input_length, prev_y,
                        prev_rnn_states, accum_attn_weight, prev_attn_weight, prev_context,
                        training=False):
->>>>>>> 25b75372
         """
         Args:
             encoder_output: encoder output (batch, x_steps, eunits).
@@ -496,7 +488,6 @@
         input_length = samples["input_length"]
         batch = tf.shape(x0)[0]
         encoder_output = self.encoder(x0, training=False) # shape: [batch, x_steps, eunits]
-<<<<<<< HEAD
 
         if self.hparams.use_speaker:
             if self.hparams.use_pretrained_speaker_model: # hasattr(self, 'speaker_embedding') must be True here
@@ -508,9 +499,6 @@
                 speaker_embedding = self.speaker_embedding(samples['speaker'])
             encoder_output = self.concat_speaker_embedding(encoder_output, speaker_embedding)
 
-        y0 = self.initialize_input_y(samples['output'])
-=======
->>>>>>> 25b75372
         prev_rnn_states, prev_attn_weight, prev_context = \
             self.initialize_states(encoder_output, input_length)
         accum_attn_weight = prev_attn_weight
