--- conflicted
+++ resolved
@@ -60,11 +60,8 @@
         "l1_loss_weight": 0.0,
         "batch_norm_position": "after",
         "mask_decoder": False,
-<<<<<<< HEAD
-=======
         "step_monotonic": False,
         "sma_mode": 'soft',
->>>>>>> 755f27b9
         "max_output_length": 15,
         "end_prob": 0.5
     }
@@ -393,17 +390,10 @@
         logits = logits.write(0, logit)
         attn_weights = attn_weights.write(0, prev_attn_weight)
         y_index = 0
-<<<<<<< HEAD
-        max_output_len = self.hparams.max_output_length * input_length[0] // self.reduction_factor
-        for _ in tf.range(max_output_len):
-            y_index += self.reduction_factor
-=======
         accum_attn_weight += prev_attn_weight
         max_output_len = self.hparams.max_output_length * input_length[0] // self.reduction_factor
         for _ in tf.range(max_output_len):
             y_index += 1
->>>>>>> 755f27b9
-
             out, logit, prev_rnn_states, new_weight, prev_context = \
                 self.time_propagate(encoder_output,
                                     input_length,
@@ -419,16 +409,10 @@
             attn_weights = attn_weights.write(y_index, new_weight)
             prev_attn_weight = new_weight
             accum_attn_weight += new_weight
-
-<<<<<<< HEAD
-            prob = tf.nn.sigmoid(logit)[0][0]
-            if prob >= self.hparams.end_prob:
-=======
             probs = tf.nn.sigmoid(logit)
             time_to_end = probs > self.hparams.end_prob
             time_to_end = tf.reduce_any(time_to_end)
             if time_to_end:
->>>>>>> 755f27b9
                 break
 
         logits_stack = tf.transpose(logits.stack(), [1, 0, 2]) # [batch, y_steps, reduction_factor]
