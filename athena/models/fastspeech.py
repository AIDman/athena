import tensorflow as tf

from .base import BaseModel
from ..utils.hparam import register_and_parse_hparams
from ..layers.transformer import TransformerEncoderLayer, TransformerEncoder
from ..layers.commons import ScaledPositionalEncoding
from ..utils.misc import create_multihead_mask
from ..loss import FastSpeechLoss
from absl import logging


class FastSpeech(BaseModel):
    """
    Reference: Fastspeech: Fast, robust and controllable text to speech
      (http://papers.nips.cc/paper/8580-fastspeech-fast-robust-and-controllable-text-to-speech.pdf)
    """

    default_config = {
        "d_model": 384,
        "num_heads": 4,
        "dff": 1536,
        "rate": 0.1,
        "num_encoder_layers": 6,
        "num_decoder_layers": 6,
        "ffn_kernels": 3,
        "batch_norm_position": "before",
        "dropout_rate": 0.5,

        "duration_predictor_layers": 2,
        "duration_predictor_channels": 256,
        "duration_predictor_kernel": 3,
        "duration_predictor_offset": 1.0,

        "postnet_layers": 5,
        "postnet_kernel": 5,
        "postnet_filters": 256,

        "reduction_factor": 1,

        "alpha": 1.0,
        "clip_max": 100,

        "duration_predictor_loss_weight": 1.0,
        "teacher_guide_loss": False
        }

    def __init__(self, data_descriptions, config=None):
        super().__init__()
        self.hparams = register_and_parse_hparams(self.default_config, config, cls=self.__class__)

        self.num_class = data_descriptions.num_class
        self.eos = self.num_class - 1
        self.feat_dim = data_descriptions.feat_dim
        self.reduction_factor = self.hparams.reduction_factor
        self.data_descriptions = data_descriptions

        # for the x_net
        layers = tf.keras.layers
        input_features = layers.Input(shape=data_descriptions.sample_shape["input"], dtype=tf.int32)
        inner = layers.Embedding(self.num_class, self.hparams.d_model)(input_features)
        inner = ScaledPositionalEncoding(self.hparams.d_model)(inner)
        inner = layers.Dropout(self.hparams.rate)(inner)  # self.hparams.rate
        self.x_net = tf.keras.Model(inputs=input_features, outputs=inner, name="x_net")
        print(self.x_net.summary())

        ffn_list = []
        for _ in range(2):
            ffn_list.append(tf.keras.Sequential(
                [
                    layers.Conv1D(
                        filters=self.hparams.dff,
                        kernel_size=self.hparams.ffn_kernels,
                        strides=1,
                        padding="same",
                        use_bias=False,
                        data_format="channels_last"),
                    layers.ReLU(),
                    layers.Dropout(self.hparams.rate),
                    layers.Conv1D(
                        filters=self.hparams.d_model,
                        kernel_size=self.hparams.ffn_kernels,
                        strides=1,
                        padding="same",
                        use_bias=False,
                        data_format="channels_last")
                ]
            ))
        # define encoder form transform.py
        encoder_layers = [
            TransformerEncoderLayer(self.hparams.d_model, self.hparams.num_heads,
                                    self.hparams.dff, self.hparams.rate, ffn=ffn_list[0])
            for _ in range(self.hparams.num_encoder_layers)
        ]
        self.encoder = TransformerEncoder(encoder_layers)

        # define duration predictor
        input_features = layers.Input(shape=tf.TensorShape([None, self.hparams.d_model]),
                                       dtype=tf.float32)
        inner = input_features
        for _ in range(self.hparams.duration_predictor_layers):
            inner = layers.Conv1D(
                filters=self.hparams.duration_predictor_channels,
                kernel_size=self.hparams.duration_predictor_kernel,
                strides=1,
                padding="same",
                use_bias = False,
                data_format = "channels_last")(inner)
            inner = layers.ReLU()(inner)
            inner = layers.LayerNormalization()(inner)
            inner = layers.Dropout(self.hparams.rate)(inner)
        inner = layers.Dense(1)(inner) # [batch, expanded_length, 1]
        inner = tf.squeeze(inner, axis=-1)
        self.duration_predictor = tf.keras.Model(inputs=input_features, outputs=inner,
                                                 name="duration_predictor")
        print(self.duration_predictor.summary())

        # define length regulator
        self.length_regulator = LengthRegulator()

        # for the y_net
        input_features = layers.Input(shape=tf.TensorShape([None, self.hparams.d_model]),
                                      dtype=tf.float32)
        inner = ScaledPositionalEncoding(self.hparams.d_model, max_position=3200)(input_features)
        inner = layers.Dropout(self.hparams.rate)(inner)  # self.hparams.rate
        self.y_net = tf.keras.Model(inputs=input_features, outputs=inner, name="y_net")
        print(self.y_net.summary())

        # define decoder
        decoder_layers = [
            TransformerEncoderLayer(self.hparams.d_model, self.hparams.num_heads,
                                    self.hparams.dff, self.hparams.rate, ffn=ffn_list[1])
            for _ in range(self.hparams.num_decoder_layers)
        ]
        self.decoder = TransformerEncoder(decoder_layers)

        # define feat_out
        self.feat_out = layers.Dense(self.feat_dim * self.reduction_factor, use_bias=False,
                                     name='feat_projection')
        # define postnet
        input_features_postnet = layers.Input(shape=tf.TensorShape([None, self.feat_dim]),
                                              dtype=tf.float32)
        inner = input_features_postnet
        for _ in tf.range(self.hparams.postnet_layers):
            # filters = self.feat_dim if layer == self.hparams.postnet_layers - 1 \
            #    else self.hparams.postnet_filters
            filters = self.hparams.postnet_filters
            inner = layers.Conv1D(
                filters=filters,
                kernel_size=self.hparams.postnet_kernel,
                strides=1,
                padding="same",
                use_bias=False,
                data_format="channels_last",
            )(inner)
            if self.hparams.batch_norm_position == 'after':
                inner = tf.nn.tanh(inner)
                inner = layers.BatchNormalization()(inner)
            else:
                inner = layers.BatchNormalization()(inner)
                inner = tf.nn.tanh(inner)
            inner = layers.Dropout(self.hparams.dropout_rate)(inner)
        inner = layers.Dense(self.feat_dim, name='projection')(inner)
        self.postnet = tf.keras.Model(inputs=input_features_postnet, outputs=inner, name="postnet")
        print(self.postnet.summary())

        self.teacher_model = None
        self.teacher_type = None
        self.duration_calculator = DurationCalculator()

        # define loss function and metrics
        self.loss_function = FastSpeechLoss(self.hparams.duration_predictor_loss_weight,
                                            teacher_guide=self.hparams.teacher_guide_loss)
        self.metric = tf.keras.metrics.Mean(name="AverageLoss")

    def set_teacher_model(self, teacher_model, teacher_type):
        """set teacher model and initialize duration_calculator before training
<<<<<<< HEAD

=======
>>>>>>> e9bb7f23
        Args:
            teacher_model: the loaded teacher model
            teacher_type: the model type, e.g., tacotron2, tts_transformer
        """
        self.teacher_model = teacher_model
        self.teacher_type = teacher_type
        self.duration_calculator = DurationCalculator(self.teacher_model, self.teacher_type)

    def restore_from_pretrained_model(self, pretrained_model, model_type=""):
        """restore from pretrained model
<<<<<<< HEAD

=======
>>>>>>> e9bb7f23
        Args:
            pretrained_model: the loaded pretrained model
            model_type: the model type, e.g: tts_transformer
        """
        if model_type == "":
            return
        if model_type == "tts_transformer":
            logging.info("loading from pretrained tts transformer model")
            self.x_net = pretrained_model.x_net
            self.encoder = pretrained_model.encoder
        else:
            raise ValueError("NOT SUPPORTED")

    def get_loss(self, outputs, samples, training=None):
        """ get loss used for training """
        loss = self.loss_function(outputs, samples)
        total_loss = sum(list(loss.values())) if isinstance(loss, dict) else loss
        self.metric.update_state(total_loss)
        metrics = {self.metric.name: self.metric.result()}
        return loss, metrics

    def _feedforward_decoder(self, encoder_output, duration_indexes, duration_sequences,
                             output_length, training):
        """feed-forward decoder
<<<<<<< HEAD

=======
>>>>>>> e9bb7f23
        Args:
            encoder_output: encoder outputs, shape: [batch, x_steps, d_model]
            duration_indexes: argmax weights calculated from duration_calculator.
                It is used for training only, shape: [batch, y_steps]
            duration_sequences: It contains duration information for each phoneme,
                shape: [batch, x_steps]
            output_length: the real output length
            training: if it is in the training stage
<<<<<<< HEAD
        Returns::

            before_outs: the outputs before postnet calculation
            after_outs: the outputs after postnet calculation
        """
        # when using real durations, duration_indexes would be None
=======
        Returns:
            before_outs: the outputs before postnet calculation
            after_outs: the outputs after postnet calculation
        """
>>>>>>> e9bb7f23
        if training is True:
            expanded_array = self.length_regulator(encoder_output, duration_indexes,
                                                   output_length=output_length)
            expanded_length = output_length
        else:
            expanded_array = self.length_regulator.inference(encoder_output, duration_sequences,
                                                             alpha=self.hparams.alpha)
            expanded_length = tf.reduce_sum(duration_sequences, axis=1) # [batch]
        expanded_array = tf.ensure_shape(expanded_array, [None, None, self.hparams.d_model])
        expanded_mask, _ = create_multihead_mask(expanded_array, expanded_length, None)
        expanded_output = self.y_net(expanded_array, training=training)
        # decoder_output, shape: [batch, expanded_length, d_model]
        decoder_output = self.decoder(expanded_output, expanded_mask, training=training)
        batch = tf.shape(decoder_output)[0]
        decoder_output = self.feat_out(decoder_output, training=training)
        before_outs = tf.reshape(decoder_output, [batch, -1, self.feat_dim])
        after_outs = before_outs + self.postnet(before_outs, training=training)
        return before_outs, after_outs

    def call(self, samples, training: bool = None):
        x0 = self.x_net(samples['input'], training=training)
        _, input_mask = create_multihead_mask(None, None, samples['input'], reverse=True)
        encoder_output = self.encoder(x0, input_mask, training=training) # [batch, x_steps, d_model]
        teacher_outs, duration_indexes, duration_sequences = self.duration_calculator(samples)
        pred_duration_sequences = self.duration_predictor(encoder_output, training=training)
        output_length = samples['output_length']
        before_outs, after_outs = self._feedforward_decoder(encoder_output, duration_indexes,
                                                            duration_sequences, output_length,
                                                            training=training)
        return before_outs, teacher_outs, after_outs, duration_sequences, pred_duration_sequences

    def synthesize(self, samples):
        x0 = self.x_net(samples['input'], training=False)
        _, input_mask = create_multihead_mask(None, None, samples['input'], reverse=True)
        encoder_output = self.encoder(x0, input_mask, training=False) # [batch, x_steps, d_model]

        duration_sequences = self.duration_predictor(encoder_output, training=False)
        duration_sequences = tf.cast(tf.clip_by_value(tf.math.round(
            tf.exp(duration_sequences) - self.hparams.duration_predictor_offset),
            0.0, tf.cast(self.hparams.clip_max, dtype=tf.float32)), dtype=tf.int32)
        _, after_outs = self._feedforward_decoder(encoder_output, None, duration_sequences, None,
                                                  training=False)
        return after_outs, None


class LengthRegulator(tf.keras.layers.Layer):
    """Length regulator for Fastspeech.
    """

    def __init__(self):
        super().__init__()

    def inference(self, phoneme_sequences, duration_sequences, alpha=1.0):
        """Calculate replicated sequences based on duration sequences

        Args:
            phoneme_sequences: sequences of phoneme features, shape: [batch, x_steps, d_model]
            duration_sequences: durations of each frame, shape: [batch, x_steps]
            alpha: Alpha value to control speed of speech.
        Returns::

            expanded_array: replicated sequences based on durations, shape: [batch, y_steps, d_model]
        """
        if alpha != 1.0:
            duration_sequences = tf.cast(
                tf.math.round(tf.cast(duration_sequences, dtype=tf.float32) * alpha),
                dtype=tf.int32)
        batch = tf.shape(phoneme_sequences)[0]
        x_steps = tf.shape(phoneme_sequences)[1]
        d_model = tf.shape(phoneme_sequences)[2]
        # the duration value of one phoneme at least is one
        total_durations = tf.reduce_sum(duration_sequences, axis=1) # [batch]
        max_duration = tf.reduce_max(total_durations)

        def expand_phoneme(batch_i):
            phoneme_sequence = phoneme_sequences[batch_i]
            duration_sequence = duration_sequences[batch_i]
            total_duration = total_durations[batch_i]
            expanded_array = tf.TensorArray(tf.float32, size=0, dynamic_size=True)
            expanded_array = expanded_array.write(0, tf.zeros([d_model]))
            for step_i in tf.range(x_steps):
                duration = duration_sequence[step_i]
                if duration == 0:
                    continue
                phoneme = phoneme_sequence[step_i]
                expanded_phoneme = tf.expand_dims(phoneme, axis=0)
                expanded_phoneme = tf.tile(expanded_phoneme, [duration, 1]) # [duration, d_model]
                expanded_array = expanded_array.unstack(tf.concat([expanded_array.stack(),
                                                                   expanded_phoneme], axis=0))
            expanded_array = tf.concat([expanded_array.stack(),
                                        tf.zeros([max_duration - total_duration, d_model])],
                                       axis=0)[1:] # [max_duration, d_model]
            return expanded_array

        batches = tf.range(batch)
        expanded_phone_list = tf.map_fn(expand_phoneme, batches, dtype=tf.float32,
                                        parallel_iterations=128)
        return expanded_phone_list

    def call(self, phoneme_sequences, duration_indexes, output_length):
        """Calculate replicated sequences based on duration sequences

        Args:
            phoneme_sequences: sequences of phoneme features, shape: [batch, x_steps, d_model]
            duration_indexes: durations of each frame, shape: [batch, y_steps]
            output_length: shape: [batch]
        Returns::

            expanded_array: replicated sequences based on durations, shape: [batch, y_steps, d_model]
        """
        duration_indexes = tf.expand_dims(duration_indexes, axis=-1) # [batch, y_steps, 1]
        batch = tf.shape(duration_indexes)[0]
        y_steps = tf.shape(duration_indexes)[1]
        batch_dims = tf.range(batch)
        batch_dims = batch_dims[:, tf.newaxis, tf.newaxis]
        batch_dims = tf.tile(batch_dims, [1, y_steps, 1]) # [batch, y_steps, 1]
        duration_indexes = tf.concat([batch_dims, duration_indexes], axis=-1) # [batch, y_steps, 2]
        # expanded_array, shape: [batch, y_steps, d_model]
        expanded_array = tf.gather_nd(phoneme_sequences, duration_indexes)
        output_mask = tf.sequence_mask(output_length, dtype=tf.float32)
        output_mask = tf.expand_dims(output_mask, axis=-1) # [batch, y_steps, 1]
        expanded_array *= output_mask
        return expanded_array


class DurationCalculator(tf.keras.layers.Layer):
    """Calculate duration and outputs based on teacher model
    """

    def __init__(self, teacher_model=None, teacher_type=None):
        """Initialize duration calculator
<<<<<<< HEAD

        Args:
            teacher_model: the pretrained model used to calculate durations and outputs.
            teacher_type: the teacher type
=======
        Args:
            teacher_model: the pretrained model used to calculate durations and outputs.
            teacher_type: the mode type
>>>>>>> e9bb7f23
        """
        super().__init__()
        self.teacher_model = teacher_model
        self.teacher_type = teacher_type

    def call(self, samples):
        """
        Args:
            samples: samples from dataset
        Returns::

            durations: Batch of durations shape: [batch, max_input_length).
        """
        y_steps = tf.reduce_max(samples['output_length'])
        x_steps = tf.reduce_max(samples['input_length'])
        teacher_outs = None
        if self.teacher_type is None:
            duration_index = samples['duration']
            weights_argmax = duration_index[:, :y_steps] # [batch, y_steps]
            if tf.shape(weights_argmax)[1] < y_steps:
                padding = tf.zeros([tf.shape(weights_argmax)[0], y_steps - tf.shape(weights_argmax)[1]],
                                   dtype=tf.int32)
                weights_argmax = tf.concat([weights_argmax, padding], axis=1)
        elif self.teacher_type == 'tts_transformer':
            teacher_outs, attn_weights = self._calculate_transformer_attentions(samples)
            weights_argmax = tf.cast(tf.argmax(attn_weights, axis=-1), dtype=tf.int32)
        elif self.teacher_type == 'tacotron2':
            teacher_outs, attn_weights = self._calculate_t2_attentions(samples)
            weights_argmax = tf.cast(tf.argmax(attn_weights, axis=-1), dtype=tf.int32)
        else:
            raise ValueError("teacher type not supported")
        output_mask = tf.sequence_mask(samples['output_length'], y_steps)
        output_mask = tf.cast(tf.logical_not(output_mask), dtype=tf.int32) * -10000
        weights_argmax += output_mask

        def count_duration(index):
            duration = tf.cast(tf.equal(weights_argmax, index), dtype=tf.int32)
            duration = tf.reduce_sum(duration, axis=1) # [batch]
            duration = tf.cast(duration, dtype=tf.int32)
            return duration

        indexes = tf.range(x_steps)
        durations = tf.map_fn(count_duration, indexes, parallel_iterations=128)
        durations = tf.transpose(durations, [1, 0]) # [batch, max_input_length]
        return teacher_outs, weights_argmax, durations

    def _calculate_t2_attentions(self, samples):
        """Calculate outputs and attention weights based on tacotron2
<<<<<<< HEAD

        Args:
            samples: samples from dataset
        Returns::

=======
        Args:
            samples: samples from dataset
        Returns:
>>>>>>> e9bb7f23
            after_outs: the outputs from the teacher model
            attn_weights: the attention weights from the teacher model
        """
        # attn_weights shape: [batch, y_steps, x_steps]
        _, after_outs, _, attn_weights = self.teacher_model(samples, training=False)
        attn_weights = tf.stop_gradient(attn_weights)
        after_outs = tf.stop_gradient(after_outs)
        return after_outs, attn_weights

    def _calculate_transformer_attentions(self, samples):
        """Calculate outputs and attention weights based on tts transformer
<<<<<<< HEAD

        Args:
            samples: samples from dataset
        Returns::

=======
        Args:
            samples: samples from dataset
        Returns:
>>>>>>> e9bb7f23
            after_outs: the outputs from the teacher model
            attn_weights: the attention weights from the teacher model
        """
        _, after_outs, _, attn_weights = self.teacher_model(samples, training=False)
        # attn_weights shape: [layers, batch, heads, y_steps, x_steps]
        attn_weights = tf.convert_to_tensor(attn_weights)

        max_weights = tf.reduce_max(attn_weights, axis=-1)
        max_weights = tf.reduce_mean(max_weights, axis=[1, 3]) # shape: [layers, heads]
        max_weights = tf.reshape(max_weights, [-1])
        best_attention_index = tf.argmax(max_weights)

        batch = tf.shape(attn_weights)[1]
        y_steps = tf.shape(attn_weights)[3]
        x_steps = tf.shape(attn_weights)[4]
        attn_weights = tf.transpose(attn_weights, [0, 2, 1, 3, 4])
        attn_weights = tf.reshape(attn_weights, [-1, batch, y_steps, x_steps])
        max_weights = attn_weights[best_attention_index] # [batch, y_steps, x_steps]
        max_weights = tf.stop_gradient(max_weights)
        after_outs = tf.stop_gradient(after_outs)
        return after_outs, max_weights


<|MERGE_RESOLUTION|>--- conflicted
+++ resolved
@@ -174,10 +174,7 @@
 
     def set_teacher_model(self, teacher_model, teacher_type):
         """set teacher model and initialize duration_calculator before training
-<<<<<<< HEAD
-
-=======
->>>>>>> e9bb7f23
+        
         Args:
             teacher_model: the loaded teacher model
             teacher_type: the model type, e.g., tacotron2, tts_transformer
@@ -188,10 +185,7 @@
 
     def restore_from_pretrained_model(self, pretrained_model, model_type=""):
         """restore from pretrained model
-<<<<<<< HEAD
-
-=======
->>>>>>> e9bb7f23
+        
         Args:
             pretrained_model: the loaded pretrained model
             model_type: the model type, e.g: tts_transformer
@@ -216,10 +210,7 @@
     def _feedforward_decoder(self, encoder_output, duration_indexes, duration_sequences,
                              output_length, training):
         """feed-forward decoder
-<<<<<<< HEAD
-
-=======
->>>>>>> e9bb7f23
+
         Args:
             encoder_output: encoder outputs, shape: [batch, x_steps, d_model]
             duration_indexes: argmax weights calculated from duration_calculator.
@@ -228,19 +219,12 @@
                 shape: [batch, x_steps]
             output_length: the real output length
             training: if it is in the training stage
-<<<<<<< HEAD
         Returns::
 
             before_outs: the outputs before postnet calculation
             after_outs: the outputs after postnet calculation
         """
         # when using real durations, duration_indexes would be None
-=======
-        Returns:
-            before_outs: the outputs before postnet calculation
-            after_outs: the outputs after postnet calculation
-        """
->>>>>>> e9bb7f23
         if training is True:
             expanded_array = self.length_regulator(encoder_output, duration_indexes,
                                                    output_length=output_length)
@@ -372,16 +356,10 @@
 
     def __init__(self, teacher_model=None, teacher_type=None):
         """Initialize duration calculator
-<<<<<<< HEAD
 
         Args:
             teacher_model: the pretrained model used to calculate durations and outputs.
             teacher_type: the teacher type
-=======
-        Args:
-            teacher_model: the pretrained model used to calculate durations and outputs.
-            teacher_type: the mode type
->>>>>>> e9bb7f23
         """
         super().__init__()
         self.teacher_model = teacher_model
@@ -430,17 +408,10 @@
 
     def _calculate_t2_attentions(self, samples):
         """Calculate outputs and attention weights based on tacotron2
-<<<<<<< HEAD
-
+        
         Args:
             samples: samples from dataset
         Returns::
-
-=======
-        Args:
-            samples: samples from dataset
-        Returns:
->>>>>>> e9bb7f23
             after_outs: the outputs from the teacher model
             attn_weights: the attention weights from the teacher model
         """
@@ -452,17 +423,10 @@
 
     def _calculate_transformer_attentions(self, samples):
         """Calculate outputs and attention weights based on tts transformer
-<<<<<<< HEAD
 
         Args:
             samples: samples from dataset
         Returns::
-
-=======
-        Args:
-            samples: samples from dataset
-        Returns:
->>>>>>> e9bb7f23
             after_outs: the outputs from the teacher model
             attn_weights: the attention weights from the teacher model
         """
